{
	"common": {
		"save": "Lưu",
		"done": "Hoàn thành",
		"cancel": "Hủy",
		"reset": "Đặt lại",
		"select": "Chọn",
		"add": "Thêm tiêu đề",
		"remove": "Xóa"
	},
	"header": {
		"title": "Cài đặt",
		"saveButtonTooltip": "Lưu thay đổi",
		"nothingChangedTooltip": "Không có gì thay đổi",
		"doneButtonTooltip": "Hủy thay đổi chưa lưu và đóng bảng cài đặt"
	},
	"unsavedChangesDialog": {
		"title": "Thay đổi chưa lưu",
		"description": "Bạn có muốn hủy thay đổi và tiếp tục không?",
		"cancelButton": "Hủy",
		"discardButton": "Hủy thay đổi"
	},
	"sections": {
		"providers": "Nhà cung cấp",
		"autoApprove": "Phê duyệt",
		"browser": "Trình duyệt",
		"checkpoints": "Điểm kiểm tra",
		"notifications": "Thông báo",
		"contextManagement": "Ngữ cảnh",
		"terminal": "Terminal",
		"prompts": "Lời nhắc",
		"experimental": "Thử nghiệm",
		"language": "Ngôn ngữ",
		"about": "Giới thiệu"
	},
	"prompts": {
		"description": "Cấu hình các lời nhắc hỗ trợ được sử dụng cho các hành động nhanh như cải thiện lời nhắc, giải thích mã và khắc phục sự cố. Những lời nhắc này giúp Roo cung cấp hỗ trợ tốt hơn cho các tác vụ phát triển phổ biến."
	},
	"codeIndex": {
		"title": "Lập chỉ mục mã nguồn",
		"enableLabel": "Bật lập chỉ mục mã nguồn",
		"enableDescription": "<0>Lập chỉ mục mã nguồn</0> là một tính năng thử nghiệm tạo ra chỉ mục tìm kiếm ngữ nghĩa cho dự án của bạn bằng cách sử dụng AI embeddings. Điều này cho phép Roo Code hiểu rõ hơn và điều hướng các codebase lớn bằng cách tìm mã liên quan dựa trên ý nghĩa thay vì chỉ từ khóa.",
		"providerLabel": "Nhà cung cấp nhúng",
		"selectProviderPlaceholder": "Chọn nhà cung cấp",
		"openaiProvider": "OpenAI",
		"ollamaProvider": "Ollama",
<<<<<<< HEAD
		"geminiProvider": "Gemini",
=======
		"openaiCompatibleProvider": "Tương thích OpenAI",
		"openaiCompatibleBaseUrlLabel": "URL cơ sở:",
		"openaiCompatibleApiKeyLabel": "Khóa API:",
		"openaiCompatibleModelDimensionLabel": "Kích thước Embedding:",
		"openaiCompatibleModelDimensionPlaceholder": "vd., 1536",
		"openaiCompatibleModelDimensionDescription": "Kích thước embedding (kích thước đầu ra) cho mô hình của bạn. Kiểm tra tài liệu của nhà cung cấp để biết giá trị này. Giá trị phổ biến: 384, 768, 1536, 3072.",
>>>>>>> e2516ebe
		"openaiKeyLabel": "Khóa OpenAI:",
		"modelLabel": "Mô hình",
		"selectModelPlaceholder": "Chọn mô hình",
		"ollamaUrlLabel": "URL Ollama:",
		"geminiApiKey": "Khóa API Gemini:",
		"apiKeyPlaceholder": "Nhập khóa API...",
		"embeddingTaskType": "Loại tác vụ nhúng",
		"selectTaskTypePlaceholder": "Chọn loại tác vụ",
		"selectTaskType": {
			"codeRetrievalQuery": "Truy vấn truy xuất mã",
			"retrievalDocument": "Tài liệu truy xuất",
			"retrievalQuery": "Truy vấn truy xuất",
			"semanticSimilarity": "Tương đồng ngữ nghĩa",
			"classification": "Phân loại",
			"clustering": "Phân cụm"
		},
		"embeddingDimension": "Kích thước nhúng",
		"selectDimensionPlaceholder": "Chọn kích thước",
		"qdrantUrlLabel": "URL Qdrant",
		"qdrantKeyLabel": "Khóa Qdrant:",
		"startIndexingButton": "Bắt đầu lập chỉ mục",
		"clearIndexDataButton": "Xóa dữ liệu chỉ mục",
		"unsavedSettingsMessage": "Vui lòng lưu cài đặt của bạn trước khi bắt đầu quá trình lập chỉ mục.",
		"clearDataDialog": {
			"title": "Bạn có chắc không?",
			"description": "Hành động này không thể hoàn tác. Điều này sẽ xóa vĩnh viễn dữ liệu chỉ mục mã nguồn của bạn.",
			"cancelButton": "Hủy",
			"confirmButton": "Xóa dữ liệu"
		}
	},
	"autoApprove": {
		"description": "Cho phép Roo tự động thực hiện các hoạt động mà không cần phê duyệt. Chỉ bật những cài đặt này nếu bạn hoàn toàn tin tưởng AI và hiểu rõ các rủi ro bảo mật liên quan.",
		"readOnly": {
			"label": "Đọc",
			"description": "Khi được bật, Roo sẽ tự động xem nội dung thư mục và đọc tệp mà không yêu cầu bạn nhấp vào nút Phê duyệt.",
			"outsideWorkspace": {
				"label": "Bao gồm các tệp ngoài không gian làm việc",
				"description": "Cho phép Roo đọc các tệp bên ngoài không gian làm việc hiện tại mà không yêu cầu phê duyệt."
			}
		},
		"write": {
			"label": "Ghi",
			"description": "Tự động tạo và chỉnh sửa tệp mà không cần phê duyệt",
			"delayLabel": "Trì hoãn sau khi ghi để cho phép chẩn đoán phát hiện các vấn đề tiềm ẩn",
			"outsideWorkspace": {
				"label": "Bao gồm các tệp ngoài không gian làm việc",
				"description": "Cho phép Roo tạo và chỉnh sửa các tệp bên ngoài không gian làm việc hiện tại mà không yêu cầu phê duyệt."
			}
		},
		"browser": {
			"label": "Trình duyệt",
			"description": "Tự động thực hiện các hành động trình duyệt mà không cần phê duyệt. Lưu ý: Chỉ áp dụng khi mô hình hỗ trợ sử dụng máy tính"
		},
		"retry": {
			"label": "Thử lại",
			"description": "Tự động thử lại các yêu cầu API thất bại khi máy chủ trả về phản hồi lỗi",
			"delayLabel": "Trì hoãn trước khi thử lại yêu cầu"
		},
		"mcp": {
			"label": "MCP",
			"description": "Bật tự động phê duyệt các công cụ MCP riêng lẻ trong chế độ xem Máy chủ MCP (yêu cầu cả cài đặt này và hộp kiểm \"Luôn cho phép\" của công cụ)"
		},
		"modeSwitch": {
			"label": "Chế độ",
			"description": "Tự động chuyển đổi giữa các chế độ khác nhau mà không cần phê duyệt"
		},
		"subtasks": {
			"label": "Công việc phụ",
			"description": "Cho phép tạo và hoàn thành các công việc phụ mà không cần phê duyệt"
		},
		"execute": {
			"label": "Thực thi",
			"description": "Tự động thực thi các lệnh terminal được phép mà không cần phê duyệt",
			"allowedCommands": "Các lệnh tự động thực thi được phép",
			"allowedCommandsDescription": "Tiền tố lệnh có thể được tự động thực thi khi \"Luôn phê duyệt các hoạt động thực thi\" được bật. Thêm * để cho phép tất cả các lệnh (sử dụng cẩn thận).",
			"commandPlaceholder": "Nhập tiền tố lệnh (ví dụ: 'git ')",
			"addButton": "Thêm"
		},
		"apiRequestLimit": {
			"title": "Số lượng yêu cầu tối đa",
			"description": "Tự động thực hiện số lượng API request này trước khi yêu cầu phê duyệt để tiếp tục với nhiệm vụ.",
			"unlimited": "Không giới hạn"
		}
	},
	"providers": {
		"providerDocumentation": "Tài liệu {{provider}}",
		"configProfile": "Hồ sơ cấu hình",
		"description": "Lưu các cấu hình API khác nhau để nhanh chóng chuyển đổi giữa các nhà cung cấp và cài đặt.",
		"apiProvider": "Nhà cung cấp API",
		"model": "Mẫu",
		"nameEmpty": "Tên không được để trống",
		"nameExists": "Đã tồn tại một hồ sơ với tên này",
		"deleteProfile": "Xóa hồ sơ",
		"invalidArnFormat": "Định dạng ARN không hợp lệ. Vui lòng kiểm tra các ví dụ ở trên.",
		"enterNewName": "Nhập tên mới",
		"addProfile": "Thêm hồ sơ",
		"renameProfile": "Đổi tên hồ sơ",
		"newProfile": "Hồ sơ cấu hình mới",
		"enterProfileName": "Nhập tên hồ sơ",
		"createProfile": "Tạo hồ sơ",
		"cannotDeleteOnlyProfile": "Không thể xóa hồ sơ duy nhất",
		"searchPlaceholder": "Tìm kiếm hồ sơ",
		"noMatchFound": "Không tìm thấy hồ sơ phù hợp",
		"vscodeLmDescription": "API Mô hình Ngôn ngữ VS Code cho phép bạn chạy các mô hình được cung cấp bởi các tiện ích mở rộng khác của VS Code (bao gồm nhưng không giới hạn ở GitHub Copilot). Cách dễ nhất để bắt đầu là cài đặt các tiện ích mở rộng Copilot và Copilot Chat từ VS Code Marketplace.",
		"awsCustomArnUse": "Nhập một ARN Amazon Bedrock hợp lệ cho mô hình bạn muốn sử dụng. Ví dụ về định dạng:",
		"awsCustomArnDesc": "Đảm bảo rằng vùng trong ARN khớp với vùng AWS đã chọn ở trên.",
		"openRouterApiKey": "Khóa API OpenRouter",
		"getOpenRouterApiKey": "Lấy khóa API OpenRouter",
		"apiKeyStorageNotice": "Khóa API được lưu trữ an toàn trong Bộ lưu trữ bí mật của VSCode",
		"glamaApiKey": "Khóa API Glama",
		"getGlamaApiKey": "Lấy khóa API Glama",
		"useCustomBaseUrl": "Sử dụng URL cơ sở tùy chỉnh",
		"useReasoning": "Bật lý luận",
		"useHostHeader": "Sử dụng tiêu đề Host tùy chỉnh",
		"useLegacyFormat": "Sử dụng định dạng API OpenAI cũ",
		"customHeaders": "Tiêu đề tùy chỉnh",
		"headerName": "Tên tiêu đề",
		"headerValue": "Giá trị tiêu đề",
		"noCustomHeaders": "Chưa có tiêu đề tùy chỉnh nào được định nghĩa. Nhấp vào nút + để thêm.",
		"requestyApiKey": "Khóa API Requesty",
		"refreshModels": {
			"label": "Làm mới mô hình",
			"hint": "Vui lòng mở lại cài đặt để xem các mô hình mới nhất.",
			"loading": "Đang làm mới danh sách mô hình...",
			"success": "Danh sách mô hình đã được làm mới thành công!",
			"error": "Không thể làm mới danh sách mô hình. Vui lòng thử lại."
		},
		"getRequestyApiKey": "Lấy khóa API Requesty",
		"openRouterTransformsText": "Nén lời nhắc và chuỗi tin nhắn theo kích thước ngữ cảnh (<a>OpenRouter Transforms</a>)",
		"anthropicApiKey": "Khóa API Anthropic",
		"getAnthropicApiKey": "Lấy khóa API Anthropic",
		"anthropicUseAuthToken": "Truyền khóa API Anthropic dưới dạng tiêu đề Authorization thay vì X-Api-Key",
		"chutesApiKey": "Khóa API Chutes",
		"getChutesApiKey": "Lấy khóa API Chutes",
		"deepSeekApiKey": "Khóa API DeepSeek",
		"getDeepSeekApiKey": "Lấy khóa API DeepSeek",
		"geminiApiKey": "Khóa API Gemini",
		"getGroqApiKey": "Lấy khóa API Groq",
		"groqApiKey": "Khóa API Groq",
		"getGeminiApiKey": "Lấy khóa API Gemini",
		"openAiApiKey": "Khóa API OpenAI",
		"apiKey": "Khóa API",
		"openAiBaseUrl": "URL cơ sở",
		"getOpenAiApiKey": "Lấy khóa API OpenAI",
		"mistralApiKey": "Khóa API Mistral",
		"getMistralApiKey": "Lấy khóa API Mistral / Codestral",
		"codestralBaseUrl": "URL cơ sở Codestral (Tùy chọn)",
		"codestralBaseUrlDesc": "Đặt URL thay thế cho mô hình Codestral.",
		"xaiApiKey": "Khóa API xAI",
		"getXaiApiKey": "Lấy khóa API xAI",
		"litellmApiKey": "Khóa API LiteLLM",
		"litellmBaseUrl": "URL cơ sở LiteLLM",
		"awsCredentials": "Thông tin xác thực AWS",
		"awsProfile": "Hồ sơ AWS",
		"awsProfileName": "Tên hồ sơ AWS",
		"awsAccessKey": "Khóa truy cập AWS",
		"awsSecretKey": "Khóa bí mật AWS",
		"awsSessionToken": "Token phiên AWS",
		"awsRegion": "Vùng AWS",
		"awsCrossRegion": "Sử dụng suy luận liên vùng",
		"awsBedrockVpc": {
			"useCustomVpcEndpoint": "Sử dụng điểm cuối VPC tùy chỉnh",
			"vpcEndpointUrlPlaceholder": "Nhập URL điểm cuối VPC (tùy chọn)",
			"examples": "Ví dụ:"
		},
		"enablePromptCaching": "Bật bộ nhớ đệm lời nhắc",
		"enablePromptCachingTitle": "Bật bộ nhớ đệm lời nhắc để cải thiện hiệu suất và giảm chi phí cho các mô hình được hỗ trợ.",
		"cacheUsageNote": "Lưu ý: Nếu bạn không thấy việc sử dụng bộ nhớ đệm, hãy thử chọn một mô hình khác và sau đó chọn lại mô hình mong muốn của bạn.",
		"vscodeLmModel": "Mô hình ngôn ngữ",
		"vscodeLmWarning": "Lưu ý: Đây là tích hợp thử nghiệm và hỗ trợ nhà cung cấp có thể khác nhau. Nếu bạn nhận được lỗi về mô hình không được hỗ trợ, đó là vấn đề từ phía nhà cung cấp.",
		"googleCloudSetup": {
			"title": "Để sử dụng Google Cloud Vertex AI, bạn cần:",
			"step1": "1. Tạo tài khoản Google Cloud, kích hoạt Vertex AI API và kích hoạt các mô hình Claude mong muốn.",
			"step2": "2. Cài đặt Google Cloud CLI và cấu hình thông tin xác thực mặc định của ứng dụng.",
			"step3": "3. Hoặc tạo tài khoản dịch vụ với thông tin xác thực."
		},
		"googleCloudCredentials": "Thông tin xác thực Google Cloud",
		"googleCloudKeyFile": "Đường dẫn tệp khóa Google Cloud",
		"googleCloudProjectId": "ID dự án Google Cloud",
		"googleCloudRegion": "Vùng Google Cloud",
		"lmStudio": {
			"baseUrl": "URL cơ sở (tùy chọn)",
			"modelId": "ID mô hình",
			"speculativeDecoding": "Bật giải mã suy đoán",
			"draftModelId": "ID mô hình nháp",
			"draftModelDesc": "Mô hình nháp phải từ cùng một họ mô hình để giải mã suy đoán hoạt động chính xác.",
			"selectDraftModel": "Chọn mô hình nháp",
			"noModelsFound": "Không tìm thấy mô hình nháp nào. Vui lòng đảm bảo LM Studio đang chạy với chế độ máy chủ được bật.",
			"description": "LM Studio cho phép bạn chạy các mô hình cục bộ trên máy tính của bạn. Để biết hướng dẫn về cách bắt đầu, xem <a>hướng dẫn nhanh</a> của họ. Bạn cũng sẽ cần khởi động tính năng <b>máy chủ cục bộ</b> của LM Studio để sử dụng nó với tiện ích mở rộng này. <span>Lưu ý:</span> Roo Code sử dụng các lời nhắc phức tạp và hoạt động tốt nhất với các mô hình Claude. Các mô hình kém mạnh hơn có thể không hoạt động như mong đợi."
		},
		"ollama": {
			"baseUrl": "URL cơ sở (tùy chọn)",
			"modelId": "ID mô hình",
			"description": "Ollama cho phép bạn chạy các mô hình cục bộ trên máy tính của bạn. Để biết hướng dẫn về cách bắt đầu, xem hướng dẫn nhanh của họ.",
			"warning": "Lưu ý: Roo Code sử dụng các lời nhắc phức tạp và hoạt động tốt nhất với các mô hình Claude. Các mô hình kém mạnh hơn có thể không hoạt động như mong đợi."
		},
		"unboundApiKey": "Khóa API Unbound",
		"getUnboundApiKey": "Lấy khóa API Unbound",
		"unboundRefreshModelsSuccess": "Đã cập nhật danh sách mô hình! Bây giờ bạn có thể chọn từ các mô hình mới nhất.",
		"unboundInvalidApiKey": "Khóa API không hợp lệ. Vui lòng kiểm tra khóa API của bạn và thử lại.",
		"humanRelay": {
			"description": "Không cần khóa API, nhưng người dùng cần giúp sao chép và dán thông tin vào AI trò chuyện web.",
			"instructions": "Trong quá trình sử dụng, một hộp thoại sẽ xuất hiện và tin nhắn hiện tại sẽ được tự động sao chép vào clipboard. Bạn cần dán chúng vào các phiên bản web của AI (như ChatGPT hoặc Claude), sau đó sao chép phản hồi của AI trở lại hộp thoại và nhấp vào nút xác nhận."
		},
		"openRouter": {
			"providerRouting": {
				"title": "Định tuyến nhà cung cấp OpenRouter",
				"description": "OpenRouter chuyển hướng yêu cầu đến các nhà cung cấp tốt nhất hiện có cho mô hình của bạn. Theo mặc định, các yêu cầu được cân bằng giữa các nhà cung cấp hàng đầu để tối đa hóa thời gian hoạt động. Tuy nhiên, bạn có thể chọn một nhà cung cấp cụ thể để sử dụng cho mô hình này.",
				"learnMore": "Tìm hiểu thêm về định tuyến nhà cung cấp"
			}
		},
		"customModel": {
			"capabilities": "Cấu hình các khả năng và giá cả cho mô hình tương thích OpenAI tùy chỉnh của bạn. Hãy cẩn thận khi chỉ định khả năng của mô hình, vì chúng có thể ảnh hưởng đến cách Roo Code hoạt động.",
			"maxTokens": {
				"label": "Số token đầu ra tối đa",
				"description": "Số lượng token tối đa mà mô hình có thể tạo ra trong một phản hồi. (Chỉ định -1 để cho phép máy chủ đặt số token tối đa.)"
			},
			"contextWindow": {
				"label": "Kích thước cửa sổ ngữ cảnh",
				"description": "Tổng số token (đầu vào + đầu ra) mà mô hình có thể xử lý."
			},
			"imageSupport": {
				"label": "Hỗ trợ hình ảnh",
				"description": "Mô hình này có khả năng xử lý và hiểu hình ảnh không?"
			},
			"computerUse": {
				"label": "Sử dụng máy tính",
				"description": "Mô hình này có khả năng tương tác với trình duyệt không? (ví dụ: Claude 3.7 Sonnet)."
			},
			"promptCache": {
				"label": "Bộ nhớ đệm lời nhắc",
				"description": "Mô hình này có khả năng lưu trữ lời nhắc trong bộ nhớ đệm không?"
			},
			"pricing": {
				"input": {
					"label": "Giá đầu vào",
					"description": "Chi phí cho mỗi triệu token trong đầu vào/lời nhắc. Điều này ảnh hưởng đến chi phí gửi ngữ cảnh và hướng dẫn đến mô hình."
				},
				"output": {
					"label": "Giá đầu ra",
					"description": "Chi phí cho mỗi triệu token trong phản hồi của mô hình. Điều này ảnh hưởng đến chi phí của nội dung được tạo ra và hoàn thành."
				},
				"cacheReads": {
					"label": "Giá đọc bộ nhớ đệm",
					"description": "Chi phí cho mỗi triệu token khi đọc từ bộ nhớ đệm. Đây là giá được tính khi một phản hồi được lưu trong bộ nhớ đệm được truy xuất."
				},
				"cacheWrites": {
					"label": "Giá ghi bộ nhớ đệm",
					"description": "Chi phí cho mỗi triệu token khi ghi vào bộ nhớ đệm. Đây là giá được tính khi một lời nhắc được lưu vào bộ nhớ đệm lần đầu tiên."
				}
			},
			"resetDefaults": "Đặt lại về mặc định"
		},
		"rateLimitSeconds": {
			"label": "Giới hạn tốc độ",
			"description": "Thời gian tối thiểu giữa các yêu cầu API."
		},
		"reasoningEffort": {
			"label": "Nỗ lực suy luận của mô hình",
			"high": "Cao",
			"medium": "Trung bình",
			"low": "Thấp"
		},
		"setReasoningLevel": "Kích hoạt nỗ lực suy luận"
	},
	"browser": {
		"enable": {
			"label": "Bật công cụ trình duyệt",
			"description": "Khi được bật, Roo có thể sử dụng trình duyệt để tương tác với các trang web khi sử dụng các mô hình hỗ trợ sử dụng máy tính. <0>Tìm hiểu thêm</0>"
		},
		"viewport": {
			"label": "Kích thước khung nhìn",
			"description": "Chọn kích thước khung nhìn cho tương tác trình duyệt. Điều này ảnh hưởng đến cách trang web được hiển thị và tương tác.",
			"options": {
				"largeDesktop": "Máy tính để bàn lớn (1280x800)",
				"smallDesktop": "Máy tính để bàn nhỏ (900x600)",
				"tablet": "Máy tính bảng (768x1024)",
				"mobile": "Di động (360x640)"
			}
		},
		"screenshotQuality": {
			"label": "Chất lượng ảnh chụp màn hình",
			"description": "Điều chỉnh chất lượng WebP của ảnh chụp màn hình trình duyệt. Giá trị cao hơn cung cấp ảnh chụp màn hình rõ ràng hơn nhưng tăng sử dụng token."
		},
		"remote": {
			"label": "Sử dụng kết nối trình duyệt từ xa",
			"description": "Kết nối với trình duyệt Chrome đang chạy với tính năng gỡ lỗi từ xa được bật (--remote-debugging-port=9222).",
			"urlPlaceholder": "URL tùy chỉnh (ví dụ: http://localhost:9222)",
			"testButton": "Kiểm tra kết nối",
			"testingButton": "Đang kiểm tra...",
			"instructions": "Nhập địa chỉ DevTools Protocol hoặc để trống để tự động phát hiện các instance Chrome cục bộ. Nút Kiểm tra kết nối sẽ thử URL tùy chỉnh nếu được cung cấp, hoặc tự động phát hiện nếu trường này trống."
		}
	},
	"checkpoints": {
		"enable": {
			"label": "Bật điểm kiểm tra tự động",
			"description": "Khi được bật, Roo sẽ tự động tạo các điểm kiểm tra trong quá trình thực hiện nhiệm vụ, giúp dễ dàng xem lại các thay đổi hoặc quay lại trạng thái trước đó. <0>Tìm hiểu thêm</0>"
		}
	},
	"notifications": {
		"sound": {
			"label": "Bật hiệu ứng âm thanh",
			"description": "Khi được bật, Roo sẽ phát hiệu ứng âm thanh cho thông báo và sự kiện.",
			"volumeLabel": "Âm lượng"
		},
		"tts": {
			"label": "Bật chuyển văn bản thành giọng nói",
			"description": "Khi được bật, Roo sẽ đọc to các phản hồi của nó bằng chức năng chuyển văn bản thành giọng nói.",
			"speedLabel": "Tốc độ"
		}
	},
	"contextManagement": {
		"description": "Kiểm soát thông tin nào được đưa vào cửa sổ ngữ cảnh của AI, ảnh hưởng đến việc sử dụng token và chất lượng phản hồi",
		"autoCondenseContextPercent": {
			"label": "Ngưỡng kích hoạt nén ngữ cảnh thông minh",
			"description": "Khi cửa sổ ngữ cảnh đạt đến ngưỡng này, Roo sẽ tự động nén nó."
		},
		"condensingApiConfiguration": {
			"label": "Cấu hình API cho Tóm tắt Ngữ cảnh",
			"description": "Chọn cấu hình API để sử dụng cho các thao tác tóm tắt ngữ cảnh. Để trống để sử dụng cấu hình đang hoạt động hiện tại.",
			"useCurrentConfig": "Mặc định"
		},
		"customCondensingPrompt": {
			"label": "Lời nhắc nén ngữ cảnh tùy chỉnh",
			"description": "Lời nhắc hệ thống tùy chỉnh cho việc nén ngữ cảnh. Để trống để sử dụng lời nhắc mặc định.",
			"placeholder": "Nhập prompt tóm tắt tùy chỉnh của bạn tại đây...\n\nBạn có thể sử dụng cùng cấu trúc như prompt mặc định:\n- Cuộc hội thoại trước\n- Công việc hiện tại\n- Khái niệm kỹ thuật chính\n- Tệp và mã liên quan\n- Giải quyết vấn đề\n- Công việc đang chờ và các bước tiếp theo",
			"reset": "Khôi phục mặc định",
			"hint": "Để trống = sử dụng prompt mặc định"
		},
		"autoCondenseContext": {
			"name": "Tự động kích hoạt nén ngữ cảnh thông minh"
		},
		"openTabs": {
			"label": "Giới hạn ngữ cảnh tab đang mở",
			"description": "Số lượng tab VSCode đang mở tối đa để đưa vào ngữ cảnh. Giá trị cao hơn cung cấp nhiều ngữ cảnh hơn nhưng tăng sử dụng token."
		},
		"workspaceFiles": {
			"label": "Giới hạn ngữ cảnh tệp workspace",
			"description": "Số lượng tệp tối đa để đưa vào chi tiết thư mục làm việc hiện tại. Giá trị cao hơn cung cấp nhiều ngữ cảnh hơn nhưng tăng sử dụng token."
		},
		"rooignore": {
			"label": "Hiển thị tệp .rooignore trong danh sách và tìm kiếm",
			"description": "Khi được bật, các tệp khớp với mẫu trong .rooignore sẽ được hiển thị trong danh sách với biểu tượng khóa. Khi bị tắt, các tệp này sẽ hoàn toàn bị ẩn khỏi danh sách tệp và tìm kiếm."
		},
		"maxReadFile": {
			"label": "Ngưỡng tự động cắt ngắn khi đọc tệp",
			"description": "Roo đọc số dòng này khi mô hình không chỉ định giá trị bắt đầu/kết thúc. Nếu số này nhỏ hơn tổng số dòng của tệp, Roo sẽ tạo một chỉ mục số dòng của các định nghĩa mã. Trường hợp đặc biệt: -1 chỉ thị Roo đọc toàn bộ tệp (không tạo chỉ mục), và 0 chỉ thị không đọc dòng nào và chỉ cung cấp chỉ mục dòng cho ngữ cảnh tối thiểu. Giá trị thấp hơn giảm thiểu việc sử dụng ngữ cảnh ban đầu, cho phép đọc chính xác các phạm vi dòng sau này. Các yêu cầu có chỉ định bắt đầu/kết thúc rõ ràng không bị giới hạn bởi cài đặt này.",
			"lines": "dòng",
			"always_full_read": "Luôn đọc toàn bộ tệp"
		},
		"maxConcurrentFileReads": {
			"label": "Giới hạn đọc file đồng thời",
			"description": "Số lượng file tối đa mà công cụ 'read_file' có thể xử lý cùng lúc. Giá trị cao hơn có thể tăng tốc độ đọc nhiều file nhỏ nhưng sẽ tăng mức sử dụng bộ nhớ."
		}
	},
	"terminal": {
		"basic": {
			"label": "Cài đặt Terminal: Cơ bản",
			"description": "Cài đặt cơ bản cho terminal"
		},
		"advanced": {
			"label": "Cài đặt Terminal: Nâng cao",
			"description": "Các tùy chọn sau có thể yêu cầu khởi động lại terminal để áp dụng cài đặt."
		},
		"outputLineLimit": {
			"label": "Giới hạn đầu ra terminal",
			"description": "Số dòng tối đa để đưa vào đầu ra terminal khi thực hiện lệnh. Khi vượt quá, các dòng sẽ bị xóa khỏi phần giữa, tiết kiệm token. <0>Tìm hiểu thêm</0>"
		},
		"shellIntegrationTimeout": {
			"label": "Thời gian chờ tích hợp shell terminal",
			"description": "Thời gian tối đa để chờ tích hợp shell khởi tạo trước khi thực hiện lệnh. Đối với người dùng có thời gian khởi động shell dài, giá trị này có thể cần được tăng lên nếu bạn thấy lỗi \"Shell Integration Unavailable\" trong terminal. <0>Tìm hiểu thêm</0>"
		},
		"shellIntegrationDisabled": {
			"label": "Tắt tích hợp shell terminal",
			"description": "Bật tùy chọn này nếu lệnh terminal không hoạt động chính xác hoặc bạn thấy lỗi 'Shell Integration Unavailable'. Tùy chọn này sử dụng phương pháp đơn giản hơn để chạy lệnh, bỏ qua một số tính năng terminal nâng cao. <0>Tìm hiểu thêm</0>"
		},
		"commandDelay": {
			"label": "Độ trễ lệnh terminal",
			"description": "Độ trễ tính bằng mili giây để thêm vào sau khi thực hiện lệnh. Cài đặt mặc định là 0 sẽ tắt hoàn toàn độ trễ. Điều này có thể giúp đảm bảo đầu ra lệnh được ghi lại đầy đủ trong các terminal có vấn đề về thời gian. Trong hầu hết các terminal, điều này được thực hiện bằng cách đặt `PROMPT_COMMAND='sleep N'` và PowerShell thêm `start-sleep` vào cuối mỗi lệnh. Ban đầu là giải pháp cho lỗi VSCode#237208 và có thể không cần thiết. <0>Tìm hiểu thêm</0>"
		},
		"compressProgressBar": {
			"label": "Nén đầu ra thanh tiến trình",
			"description": "Khi được bật, xử lý đầu ra terminal với các ký tự carriage return (\\r) để mô phỏng cách terminal thật hiển thị nội dung. Điều này loại bỏ các trạng thái trung gian của thanh tiến trình, chỉ giữ lại trạng thái cuối cùng, giúp tiết kiệm không gian ngữ cảnh cho thông tin quan trọng hơn. <0>Tìm hiểu thêm</0>"
		},
		"powershellCounter": {
			"label": "Bật giải pháp bộ đếm PowerShell",
			"description": "Khi được bật, thêm một bộ đếm vào các lệnh PowerShell để đảm bảo thực thi lệnh chính xác. Điều này giúp ích với các terminal PowerShell có thể gặp vấn đề về ghi lại đầu ra. <0>Tìm hiểu thêm</0>"
		},
		"zshClearEolMark": {
			"label": "Xóa dấu cuối dòng ZSH",
			"description": "Khi được bật, xóa dấu cuối dòng ZSH bằng cách đặt PROMPT_EOL_MARK=''. Điều này ngăn chặn các vấn đề về diễn giải đầu ra lệnh khi kết thúc bằng các ký tự đặc biệt như '%'. <0>Tìm hiểu thêm</0>"
		},
		"zshOhMy": {
			"label": "Bật tích hợp Oh My Zsh",
			"description": "Khi được bật, đặt ITERM_SHELL_INTEGRATION_INSTALLED=Yes để kích hoạt các tính năng tích hợp shell của Oh My Zsh. Việc áp dụng cài đặt này có thể yêu cầu khởi động lại IDE. <0>Tìm hiểu thêm</0>"
		},
		"zshP10k": {
			"label": "Bật tích hợp Powerlevel10k",
			"description": "Khi được bật, đặt POWERLEVEL9K_TERM_SHELL_INTEGRATION=true để kích hoạt các tính năng tích hợp shell của Powerlevel10k. <0>Tìm hiểu thêm</0>"
		},
		"zdotdir": {
			"label": "Bật xử lý ZDOTDIR",
			"description": "Khi được bật, tạo thư mục tạm thời cho ZDOTDIR để xử lý tích hợp shell zsh một cách chính xác. Điều này đảm bảo tích hợp shell VSCode hoạt động chính xác với zsh trong khi vẫn giữ nguyên cấu hình zsh của bạn. <0>Tìm hiểu thêm</0>"
		},
		"inheritEnv": {
			"label": "Kế thừa biến môi trường",
			"description": "Khi được bật, terminal sẽ kế thừa các biến môi trường từ tiến trình cha của VSCode, như các cài đặt tích hợp shell được định nghĩa trong hồ sơ người dùng. Điều này trực tiếp chuyển đổi cài đặt toàn cục của VSCode `terminal.integrated.inheritEnv`. <0>Tìm hiểu thêm</0>"
		}
	},
	"advanced": {
		"diff": {
			"label": "Bật chỉnh sửa qua diff",
			"description": "Khi được bật, Roo sẽ có thể chỉnh sửa tệp nhanh hơn và sẽ tự động từ chối ghi toàn bộ tệp bị cắt ngắn. Hoạt động tốt nhất với mô hình Claude 3.7 Sonnet mới nhất.",
			"strategy": {
				"label": "Chiến lược diff",
				"options": {
					"standard": "Tiêu chuẩn (khối đơn)",
					"multiBlock": "Thử nghiệm: Diff đa khối",
					"unified": "Thử nghiệm: Diff thống nhất"
				},
				"descriptions": {
					"standard": "Chiến lược diff tiêu chuẩn áp dụng thay đổi cho một khối mã tại một thời điểm.",
					"unified": "Chiến lược diff thống nhất thực hiện nhiều cách tiếp cận để áp dụng diff và chọn cách tiếp cận tốt nhất.",
					"multiBlock": "Chiến lược diff đa khối cho phép cập nhật nhiều khối mã trong một tệp trong một yêu cầu."
				}
			},
			"matchPrecision": {
				"label": "Độ chính xác khớp",
				"description": "Thanh trượt này kiểm soát mức độ chính xác các phần mã phải khớp khi áp dụng diff. Giá trị thấp hơn cho phép khớp linh hoạt hơn nhưng tăng nguy cơ thay thế không chính xác. Sử dụng giá trị dưới 100% với sự thận trọng cao."
			}
		}
	},
	"experimental": {
		"DIFF_STRATEGY_UNIFIED": {
			"name": "Sử dụng chiến lược diff thống nhất thử nghiệm",
			"description": "Bật chiến lược diff thống nhất thử nghiệm. Chiến lược này có thể giảm số lần thử lại do lỗi mô hình nhưng có thể gây ra hành vi không mong muốn hoặc chỉnh sửa không chính xác. Chỉ bật nếu bạn hiểu rõ các rủi ro và sẵn sàng xem xét cẩn thận tất cả các thay đổi."
		},
		"SEARCH_AND_REPLACE": {
			"name": "Sử dụng công cụ tìm kiếm và thay thế thử nghiệm",
			"description": "Bật công cụ tìm kiếm và thay thế thử nghiệm, cho phép Roo thay thế nhiều phiên bản của một thuật ngữ tìm kiếm trong một yêu cầu."
		},
		"INSERT_BLOCK": {
			"name": "Sử dụng công cụ chèn nội dung thử nghiệm",
			"description": "Bật công cụ chèn nội dung thử nghiệm, cho phép Roo chèn nội dung tại số dòng cụ thể mà không cần tạo diff."
		},
		"POWER_STEERING": {
			"name": "Sử dụng chế độ \"power steering\" thử nghiệm",
			"description": "Khi được bật, Roo sẽ nhắc nhở mô hình về chi tiết định nghĩa chế độ hiện tại thường xuyên hơn. Điều này sẽ dẫn đến việc tuân thủ chặt chẽ hơn các định nghĩa vai trò và hướng dẫn tùy chỉnh, nhưng sẽ sử dụng nhiều token hơn cho mỗi tin nhắn."
		},
		"MULTI_SEARCH_AND_REPLACE": {
			"name": "Sử dụng công cụ diff đa khối thử nghiệm",
			"description": "Khi được bật, Roo sẽ sử dụng công cụ diff đa khối. Điều này sẽ cố gắng cập nhật nhiều khối mã trong tệp trong một yêu cầu."
		},
		"CONCURRENT_FILE_READS": {
			"name": "Bật đọc tệp đồng thời",
			"description": "Khi bật, Roo có thể đọc nhiều tệp trong một yêu cầu duy nhất. Khi tắt, Roo phải đọc từng tệp một. Việc tắt có thể hữu ích khi làm việc với các mô hình ít khả năng hơn hoặc khi bạn muốn kiểm soát nhiều hơn quyền truy cập tệp."
		},
		"DISABLE_COMPLETION_COMMAND": {
			"name": "Tắt thực thi lệnh trong attempt_completion",
			"description": "Khi được bật, công cụ attempt_completion sẽ không thực thi lệnh. Đây là một tính năng thử nghiệm để chuẩn bị cho việc ngừng hỗ trợ thực thi lệnh khi hoàn thành tác vụ trong tương lai."
		}
	},
	"promptCaching": {
		"label": "Tắt bộ nhớ đệm prompt",
		"description": "Khi được chọn, Roo sẽ không sử dụng bộ nhớ đệm prompt cho mô hình này."
	},
	"temperature": {
		"useCustom": "Sử dụng nhiệt độ tùy chỉnh",
		"description": "Kiểm soát tính ngẫu nhiên trong phản hồi của mô hình.",
		"rangeDescription": "Giá trị cao hơn làm cho đầu ra ngẫu nhiên hơn, giá trị thấp hơn làm cho nó xác định hơn."
	},
	"modelInfo": {
		"supportsImages": "Hỗ trợ hình ảnh",
		"noImages": "Không hỗ trợ hình ảnh",
		"supportsComputerUse": "Hỗ trợ sử dụng máy tính",
		"noComputerUse": "Không hỗ trợ sử dụng máy tính",
		"supportsPromptCache": "Hỗ trợ bộ nhớ đệm lời nhắc",
		"noPromptCache": "Không hỗ trợ bộ nhớ đệm lời nhắc",
		"maxOutput": "Đầu ra tối đa",
		"inputPrice": "Giá đầu vào",
		"outputPrice": "Giá đầu ra",
		"cacheReadsPrice": "Giá đọc bộ nhớ đệm",
		"cacheWritesPrice": "Giá ghi bộ nhớ đệm",
		"enableStreaming": "Bật streaming",
		"enableR1Format": "Kích hoạt tham số mô hình R1",
		"enableR1FormatTips": "Cần kích hoạt khi sử dụng các mô hình R1 như QWQ, để tránh lỗi 400",
		"useAzure": "Sử dụng Azure",
		"azureApiVersion": "Đặt phiên bản API Azure",
		"gemini": {
			"freeRequests": "* Miễn phí đến {{count}} yêu cầu mỗi phút. Sau đó, thanh toán phụ thuộc vào kích thước lời nhắc.",
			"pricingDetails": "Để biết thêm thông tin, xem chi tiết giá.",
			"billingEstimate": "* Thanh toán là ước tính - chi phí chính xác phụ thuộc vào kích thước lời nhắc."
		}
	},
	"modelPicker": {
		"automaticFetch": "Tiện ích mở rộng tự động lấy danh sách mới nhất các mô hình có sẵn trên <serviceLink>{{serviceName}}</serviceLink>. Nếu bạn không chắc chắn nên chọn mô hình nào, Roo Code hoạt động tốt nhất với <defaultModelLink>{{defaultModelId}}</defaultModelLink>. Bạn cũng có thể thử tìm kiếm \"free\" cho các tùy chọn miễn phí hiện có.",
		"label": "Mô hình",
		"searchPlaceholder": "Tìm kiếm",
		"noMatchFound": "Không tìm thấy kết quả",
		"useCustomModel": "Sử dụng tùy chỉnh: {{modelId}}"
	},
	"footer": {
		"feedback": "Nếu bạn có bất kỳ câu hỏi hoặc phản hồi nào, vui lòng mở một vấn đề tại <githubLink>github.com/RooCodeInc/Roo-Code</githubLink> hoặc tham gia <redditLink>reddit.com/r/RooCode</redditLink> hoặc <discordLink>discord.gg/roocode</discordLink>",
		"telemetry": {
			"label": "Cho phép báo cáo lỗi và sử dụng ẩn danh",
			"description": "Giúp cải thiện Roo Code bằng cách gửi dữ liệu sử dụng ẩn danh và báo cáo lỗi. Không bao giờ gửi mã, lời nhắc hoặc thông tin cá nhân. Xem chính sách bảo mật của chúng tôi để biết thêm chi tiết."
		},
		"settings": {
			"import": "Nhập",
			"export": "Xuất",
			"reset": "Đặt lại"
		}
	},
	"thinkingBudget": {
		"maxTokens": "Tokens tối đa",
		"maxThinkingTokens": "Tokens suy nghĩ tối đa"
	},
	"validation": {
		"apiKey": "Bạn phải cung cấp khóa API hợp lệ.",
		"awsRegion": "Bạn phải chọn một vùng để sử dụng Amazon Bedrock.",
		"googleCloud": "Bạn phải cung cấp ID dự án và vùng Google Cloud hợp lệ.",
		"modelId": "Bạn phải cung cấp ID mô hình hợp lệ.",
		"modelSelector": "Bạn phải cung cấp bộ chọn mô hình hợp lệ.",
		"openAi": "Bạn phải cung cấp URL cơ sở, khóa API và ID mô hình hợp lệ.",
		"arn": {
			"invalidFormat": "Định dạng ARN không hợp lệ. Vui lòng kiểm tra yêu cầu về định dạng.",
			"regionMismatch": "Cảnh báo: Vùng trong ARN của bạn ({{arnRegion}}) không khớp với vùng bạn đã chọn ({{region}}). Điều này có thể gây ra vấn đề truy cập. Nhà cung cấp sẽ sử dụng vùng từ ARN."
		},
		"modelAvailability": "ID mô hình ({{modelId}}) bạn đã cung cấp không khả dụng. Vui lòng chọn một mô hình khác.",
		"providerNotAllowed": "Nhà cung cấp '{{provider}}' không được phép bởi tổ chức của bạn",
		"modelNotAllowed": "Mô hình '{{model}}' không được phép cho nhà cung cấp '{{provider}}' bởi tổ chức của bạn",
		"profileInvalid": "Hồ sơ này chứa một nhà cung cấp hoặc mô hình không được phép bởi tổ chức của bạn"
	},
	"placeholders": {
		"apiKey": "Nhập khóa API...",
		"profileName": "Nhập tên hồ sơ",
		"accessKey": "Nhập khóa truy cập...",
		"secretKey": "Nhập khóa bí mật...",
		"sessionToken": "Nhập token phiên...",
		"credentialsJson": "Nhập JSON thông tin xác thực...",
		"keyFilePath": "Nhập đường dẫn tệp khóa...",
		"projectId": "Nhập ID dự án...",
		"customArn": "Nhập ARN (vd: arn:aws:bedrock:us-east-1:123456789012:foundation-model/my-model)",
		"baseUrl": "Nhập URL cơ sở...",
		"modelId": {
			"lmStudio": "vd: meta-llama-3.1-8b-instruct",
			"lmStudioDraft": "vd: lmstudio-community/llama-3.2-1b-instruct",
			"ollama": "vd: llama3.1"
		},
		"numbers": {
			"maxTokens": "vd: 4096",
			"contextWindow": "vd: 128000",
			"inputPrice": "vd: 0.0001",
			"outputPrice": "vd: 0.0002",
			"cacheWritePrice": "vd: 0.00005"
		}
	},
	"defaults": {
		"ollamaUrl": "Mặc định: http://localhost:11434",
		"lmStudioUrl": "Mặc định: http://localhost:1234",
		"geminiUrl": "Mặc định: https://generativelanguage.googleapis.com"
	},
	"labels": {
		"customArn": "ARN tùy chỉnh",
		"useCustomArn": "Sử dụng ARN tùy chỉnh..."
	}
}<|MERGE_RESOLUTION|>--- conflicted
+++ resolved
@@ -44,16 +44,13 @@
 		"selectProviderPlaceholder": "Chọn nhà cung cấp",
 		"openaiProvider": "OpenAI",
 		"ollamaProvider": "Ollama",
-<<<<<<< HEAD
-		"geminiProvider": "Gemini",
-=======
 		"openaiCompatibleProvider": "Tương thích OpenAI",
 		"openaiCompatibleBaseUrlLabel": "URL cơ sở:",
 		"openaiCompatibleApiKeyLabel": "Khóa API:",
 		"openaiCompatibleModelDimensionLabel": "Kích thước Embedding:",
 		"openaiCompatibleModelDimensionPlaceholder": "vd., 1536",
 		"openaiCompatibleModelDimensionDescription": "Kích thước embedding (kích thước đầu ra) cho mô hình của bạn. Kiểm tra tài liệu của nhà cung cấp để biết giá trị này. Giá trị phổ biến: 384, 768, 1536, 3072.",
->>>>>>> e2516ebe
+		"geminiProvider": "Gemini",
 		"openaiKeyLabel": "Khóa OpenAI:",
 		"modelLabel": "Mô hình",
 		"selectModelPlaceholder": "Chọn mô hình",
