{
	"common": {
		"save": "Opslaan",
		"done": "Gereed",
		"cancel": "Annuleren",
		"reset": "Resetten",
		"select": "Selecteren",
		"add": "Header toevoegen",
		"remove": "Verwijderen"
	},
	"header": {
		"title": "Instellingen",
		"saveButtonTooltip": "Wijzigingen opslaan",
		"nothingChangedTooltip": "Niets gewijzigd",
		"doneButtonTooltip": "Niet-opgeslagen wijzigingen negeren en instellingen sluiten"
	},
	"unsavedChangesDialog": {
		"title": "Niet-opgeslagen wijzigingen",
		"description": "Wil je de wijzigingen negeren en doorgaan?",
		"cancelButton": "Annuleren",
		"discardButton": "Wijzigingen negeren"
	},
	"sections": {
		"providers": "Providers",
		"autoApprove": "Auto-goedkeuren",
		"browser": "Browser",
		"checkpoints": "Checkpoints",
		"notifications": "Meldingen",
		"contextManagement": "Context",
		"terminal": "Terminal",
		"prompts": "Prompts",
		"experimental": "Experimenteel",
		"language": "Taal",
		"about": "Over Roo Code"
	},
	"prompts": {
		"description": "Configureer ondersteuningsprompts die worden gebruikt voor snelle acties zoals het verbeteren van prompts, het uitleggen van code en het oplossen van problemen. Deze prompts helpen Roo om betere ondersteuning te bieden voor veelvoorkomende ontwikkelingstaken."
	},
	"codeIndex": {
		"title": "Codebase indexering",
		"enableLabel": "Codebase indexering inschakelen",
		"enableDescription": "<0>Codebase indexering</0> is een experimentele functie die een semantische zoekindex van je project creëert met behulp van AI-embeddings. Dit stelt Roo Code in staat om grote codebases beter te begrijpen en te navigeren door relevante code te vinden op basis van betekenis in plaats van alleen trefwoorden.",
		"providerLabel": "Embeddings provider",
		"selectProviderPlaceholder": "Selecteer provider",
		"openaiProvider": "OpenAI",
		"ollamaProvider": "Ollama",
<<<<<<< HEAD
		"geminiProvider": "Gemini",
=======
		"openaiCompatibleProvider": "OpenAI-compatibel",
		"openaiCompatibleBaseUrlLabel": "Basis-URL:",
		"openaiCompatibleApiKeyLabel": "API-sleutel:",
		"openaiCompatibleModelDimensionLabel": "Embedding Dimensie:",
		"openaiCompatibleModelDimensionPlaceholder": "bijv., 1536",
		"openaiCompatibleModelDimensionDescription": "De embedding dimensie (uitvoergrootte) voor uw model. Controleer de documentatie van uw provider voor deze waarde. Veelvoorkomende waarden: 384, 768, 1536, 3072.",
>>>>>>> e2516ebe
		"openaiKeyLabel": "OpenAI-sleutel:",
		"modelLabel": "Model",
		"selectModelPlaceholder": "Selecteer model",
		"ollamaUrlLabel": "Ollama-URL:",
		"geminiApiKey": "Gemini API-sleutel:",
		"apiKeyPlaceholder": "Voer API-sleutel in...",
		"embeddingTaskType": "Type embeddingtaak",
		"selectTaskTypePlaceholder": "Selecteer taaktype",
		"selectTaskType": {
			"codeRetrievalQuery": "Code ophaalquery",
			"retrievalDocument": "Ophaaldocument",
			"retrievalQuery": "Ophaalquery",
			"semanticSimilarity": "Semantische overeenkomst",
			"classification": "Classificatie",
			"clustering": "Clustering"
		},
		"embeddingDimension": "Embedding dimensie",
		"selectDimensionPlaceholder": "Selecteer dimensie",
		"qdrantUrlLabel": "Qdrant-URL",
		"qdrantKeyLabel": "Qdrant-sleutel:",
		"startIndexingButton": "Indexering starten",
		"clearIndexDataButton": "Indexgegevens wissen",
		"unsavedSettingsMessage": "Sla je instellingen op voordat je het indexeringsproces start.",
		"clearDataDialog": {
			"title": "Weet je het zeker?",
			"description": "Deze actie kan niet ongedaan worden gemaakt. Dit zal je codebase-indexgegevens permanent verwijderen.",
			"cancelButton": "Annuleren",
			"confirmButton": "Gegevens wissen"
		}
	},
	"autoApprove": {
		"description": "Sta Roo toe om automatisch handelingen uit te voeren zonder goedkeuring. Schakel deze instellingen alleen in als je de AI volledig vertrouwt en de bijbehorende beveiligingsrisico's begrijpt.",
		"readOnly": {
			"label": "Lezen",
			"description": "Indien ingeschakeld, bekijkt Roo automatisch de inhoud van mappen en leest bestanden zonder dat je op de Goedkeuren-knop hoeft te klikken.",
			"outsideWorkspace": {
				"label": "Inclusief bestanden buiten werkruimte",
				"description": "Sta Roo toe om bestanden buiten de huidige werkruimte te lezen zonder goedkeuring."
			}
		},
		"write": {
			"label": "Schrijven",
			"description": "Automatisch bestanden aanmaken en bewerken zonder goedkeuring",
			"delayLabel": "Vertraging na schrijven om diagnostiek de kans te geven mogelijke problemen te detecteren",
			"outsideWorkspace": {
				"label": "Inclusief bestanden buiten werkruimte",
				"description": "Sta Roo toe om bestanden buiten de huidige werkruimte aan te maken en te bewerken zonder goedkeuring."
			}
		},
		"browser": {
			"label": "Browser",
			"description": "Automatisch browseracties uitvoeren zonder goedkeuring. Let op: geldt alleen als het model computergebruik ondersteunt."
		},
		"retry": {
			"label": "Opnieuw proberen",
			"description": "Automatisch mislukte API-verzoeken opnieuw proberen wanneer de server een foutmelding geeft",
			"delayLabel": "Vertraging voordat het verzoek opnieuw wordt geprobeerd"
		},
		"mcp": {
			"label": "MCP",
			"description": "Automatische goedkeuring van individuele MCP-tools in het MCP-serversoverzicht inschakelen (vereist zowel deze instelling als het selectievakje 'Altijd toestaan' bij de tool)"
		},
		"modeSwitch": {
			"label": "Modus",
			"description": "Automatisch tussen verschillende modi schakelen zonder goedkeuring"
		},
		"subtasks": {
			"label": "Subtaken",
			"description": "Subtaken aanmaken en afronden zonder goedkeuring"
		},
		"execute": {
			"label": "Uitvoeren",
			"description": "Automatisch toegestane terminalcommando's uitvoeren zonder goedkeuring",
			"allowedCommands": "Toegestane automatisch uit te voeren commando's",
			"allowedCommandsDescription": "Commando-prefixen die automatisch kunnen worden uitgevoerd als 'Altijd goedkeuren voor uitvoeren' is ingeschakeld. Voeg * toe om alle commando's toe te staan (gebruik met voorzichtigheid).",
			"commandPlaceholder": "Voer commando-prefix in (bijv. 'git ')",
			"addButton": "Toevoegen"
		},
		"apiRequestLimit": {
			"title": "Maximale verzoeken",
			"description": "Voer automatisch dit aantal API-verzoeken uit voordat om goedkeuring wordt gevraagd om door te gaan met de taak.",
			"unlimited": "Onbeperkt"
		}
	},
	"providers": {
		"providerDocumentation": "{{provider}} documentatie",
		"configProfile": "Configuratieprofiel",
		"description": "Sla verschillende API-configuraties op om snel te wisselen tussen providers en instellingen.",
		"apiProvider": "API-provider",
		"model": "Model",
		"nameEmpty": "Naam mag niet leeg zijn",
		"nameExists": "Er bestaat al een profiel met deze naam",
		"deleteProfile": "Profiel verwijderen",
		"invalidArnFormat": "Ongeldig ARN-formaat. Controleer de bovenstaande voorbeelden.",
		"enterNewName": "Voer een nieuwe naam in",
		"addProfile": "Profiel toevoegen",
		"renameProfile": "Profiel hernoemen",
		"newProfile": "Nieuw configuratieprofiel",
		"enterProfileName": "Voer profielnaam in",
		"createProfile": "Profiel aanmaken",
		"cannotDeleteOnlyProfile": "Kan het enige profiel niet verwijderen",
		"searchPlaceholder": "Zoek profielen",
		"noMatchFound": "Geen overeenkomende profielen gevonden",
		"vscodeLmDescription": "De VS Code Language Model API stelt je in staat modellen te draaien die door andere VS Code-extensies worden geleverd (waaronder GitHub Copilot). De eenvoudigste manier om te beginnen is door de Copilot- en Copilot Chat-extensies te installeren vanuit de VS Code Marketplace.",
		"awsCustomArnUse": "Voer een geldige Amazon Bedrock ARN in voor het model dat je wilt gebruiken. Voorbeeldformaten:",
		"awsCustomArnDesc": "Zorg ervoor dat de regio in de ARN overeenkomt met je geselecteerde AWS-regio hierboven.",
		"openRouterApiKey": "OpenRouter API-sleutel",
		"getOpenRouterApiKey": "OpenRouter API-sleutel ophalen",
		"apiKeyStorageNotice": "API-sleutels worden veilig opgeslagen in de geheime opslag van VSCode",
		"glamaApiKey": "Glama API-sleutel",
		"getGlamaApiKey": "Glama API-sleutel ophalen",
		"useCustomBaseUrl": "Aangepaste basis-URL gebruiken",
		"useReasoning": "Redenering inschakelen",
		"useHostHeader": "Aangepaste Host-header gebruiken",
		"useLegacyFormat": "Verouderd OpenAI API-formaat gebruiken",
		"customHeaders": "Aangepaste headers",
		"headerName": "Headernaam",
		"headerValue": "Headerwaarde",
		"noCustomHeaders": "Geen aangepaste headers gedefinieerd. Klik op de + knop om er een toe te voegen.",
		"requestyApiKey": "Requesty API-sleutel",
		"refreshModels": {
			"label": "Modellen verversen",
			"hint": "Open de instellingen opnieuw om de nieuwste modellen te zien.",
			"loading": "Modellenlijst wordt vernieuwd...",
			"success": "Modellenlijst succesvol vernieuwd!",
			"error": "Kan modellenlijst niet vernieuwen. Probeer het opnieuw."
		},
		"getRequestyApiKey": "Requesty API-sleutel ophalen",
		"openRouterTransformsText": "Comprimeer prompts en berichtreeksen tot de contextgrootte (<a>OpenRouter Transforms</a>)",
		"anthropicApiKey": "Anthropic API-sleutel",
		"getAnthropicApiKey": "Anthropic API-sleutel ophalen",
		"anthropicUseAuthToken": "Anthropic API-sleutel als Authorization-header doorgeven in plaats van X-Api-Key",
		"chutesApiKey": "Chutes API-sleutel",
		"getChutesApiKey": "Chutes API-sleutel ophalen",
		"deepSeekApiKey": "DeepSeek API-sleutel",
		"getDeepSeekApiKey": "DeepSeek API-sleutel ophalen",
		"geminiApiKey": "Gemini API-sleutel",
		"getGroqApiKey": "Groq API-sleutel ophalen",
		"groqApiKey": "Groq API-sleutel",
		"getGeminiApiKey": "Gemini API-sleutel ophalen",
		"apiKey": "API-sleutel",
		"openAiApiKey": "OpenAI API-sleutel",
		"openAiBaseUrl": "Basis-URL",
		"getOpenAiApiKey": "OpenAI API-sleutel ophalen",
		"mistralApiKey": "Mistral API-sleutel",
		"getMistralApiKey": "Mistral / Codestral API-sleutel ophalen",
		"codestralBaseUrl": "Codestral basis-URL (optioneel)",
		"codestralBaseUrlDesc": "Stel een alternatieve URL in voor het Codestral-model.",
		"xaiApiKey": "xAI API-sleutel",
		"getXaiApiKey": "xAI API-sleutel ophalen",
		"litellmApiKey": "LiteLLM API-sleutel",
		"litellmBaseUrl": "LiteLLM basis-URL",
		"awsCredentials": "AWS-inloggegevens",
		"awsProfile": "AWS-profiel",
		"awsProfileName": "AWS-profielnaam",
		"awsAccessKey": "AWS-toegangssleutel",
		"awsSecretKey": "AWS-geheime sleutel",
		"awsSessionToken": "AWS-sessietoken",
		"awsRegion": "AWS-regio",
		"awsCrossRegion": "Gebruik cross-region inference",
		"awsBedrockVpc": {
			"useCustomVpcEndpoint": "Aangepast VPC-eindpunt gebruiken",
			"vpcEndpointUrlPlaceholder": "Voer VPC-eindpunt URL in (optioneel)",
			"examples": "Voorbeelden:"
		},
		"enablePromptCaching": "Prompt caching inschakelen",
		"enablePromptCachingTitle": "Schakel prompt caching in om de prestaties te verbeteren en de kosten te verlagen voor ondersteunde modellen.",
		"cacheUsageNote": "Let op: als je geen cachegebruik ziet, probeer dan een ander model te selecteren en vervolgens weer je gewenste model.",
		"vscodeLmModel": "Taalmodel",
		"vscodeLmWarning": "Let op: dit is een zeer experimentele integratie en ondersteuning door providers kan variëren. Krijg je een foutmelding dat een model niet wordt ondersteund, dan ligt dat aan de provider.",
		"googleCloudSetup": {
			"title": "Om Google Cloud Vertex AI te gebruiken, moet je:",
			"step1": "1. Maak een Google Cloud-account aan, schakel de Vertex AI API in en activeer de gewenste Claude-modellen.",
			"step2": "2. Installeer de Google Cloud CLI en configureer standaardreferenties voor applicaties.",
			"step3": "3. Of maak een serviceaccount met referenties."
		},
		"googleCloudCredentials": "Google Cloud-referenties",
		"googleCloudKeyFile": "Google Cloud-sleutelbestandspad",
		"googleCloudProjectId": "Google Cloud-project-ID",
		"googleCloudRegion": "Google Cloud-regio",
		"lmStudio": {
			"baseUrl": "Basis-URL (optioneel)",
			"modelId": "Model-ID",
			"speculativeDecoding": "Speculatieve decodering inschakelen",
			"draftModelId": "Draft Model-ID",
			"draftModelDesc": "Draft-model moet uit dezelfde modelfamilie komen voor correcte speculatieve decodering.",
			"selectDraftModel": "Selecteer draft-model",
			"noModelsFound": "Geen draft-modellen gevonden. Zorg dat LM Studio draait met Server Mode ingeschakeld.",
			"description": "LM Studio laat je modellen lokaal op je computer draaien. Zie hun <a>quickstart-gids</a> voor instructies. Je moet ook de <b>lokale server</b>-functie van LM Studio starten om het met deze extensie te gebruiken. <span>Let op:</span> Roo Code gebruikt complexe prompts en werkt het beste met Claude-modellen. Minder krachtige modellen werken mogelijk niet zoals verwacht."
		},
		"ollama": {
			"baseUrl": "Basis-URL (optioneel)",
			"modelId": "Model-ID",
			"description": "Ollama laat je modellen lokaal op je computer draaien. Zie hun quickstart-gids voor instructies.",
			"warning": "Let op: Roo Code gebruikt complexe prompts en werkt het beste met Claude-modellen. Minder krachtige modellen werken mogelijk niet zoals verwacht."
		},
		"unboundApiKey": "Unbound API-sleutel",
		"getUnboundApiKey": "Unbound API-sleutel ophalen",
		"unboundRefreshModelsSuccess": "Modellenlijst bijgewerkt! U kunt nu kiezen uit de nieuwste modellen.",
		"unboundInvalidApiKey": "Ongeldige API-sleutel. Controleer uw API-sleutel en probeer het opnieuw.",
		"humanRelay": {
			"description": "Geen API-sleutel vereist, maar de gebruiker moet helpen met kopiëren en plakken naar de webchat-AI.",
			"instructions": "Tijdens gebruik verschijnt een dialoogvenster en wordt het huidige bericht automatisch naar het klembord gekopieerd. Je moet deze plakken in webversies van AI (zoals ChatGPT of Claude), vervolgens het antwoord van de AI terugkopiëren naar het dialoogvenster en op bevestigen klikken."
		},
		"openRouter": {
			"providerRouting": {
				"title": "OpenRouter-providerroutering",
				"description": "OpenRouter stuurt verzoeken naar de best beschikbare providers voor je model. Standaard worden verzoeken gebalanceerd over de beste providers voor maximale uptime. Je kunt echter een specifieke provider kiezen voor dit model.",
				"learnMore": "Meer informatie over providerroutering"
			}
		},
		"customModel": {
			"capabilities": "Stel de mogelijkheden en prijzen in voor je aangepaste OpenAI-compatibele model. Wees voorzichtig met het opgeven van de modelmogelijkheden, want deze kunnen de prestaties van Roo Code beïnvloeden.",
			"maxTokens": {
				"label": "Maximaal aantal outputtokens",
				"description": "Maximaal aantal tokens dat het model in een antwoord kan genereren. (Geef -1 op om de server het maximum te laten bepalen.)"
			},
			"contextWindow": {
				"label": "Contextvenstergrootte",
				"description": "Totaal aantal tokens (input + output) dat het model kan verwerken."
			},
			"imageSupport": {
				"label": "Ondersteuning voor afbeeldingen",
				"description": "Kan dit model afbeeldingen verwerken en begrijpen?"
			},
			"computerUse": {
				"label": "Computergebruik",
				"description": "Kan dit model met een browser werken? (bijv. Claude 3.7 Sonnet)."
			},
			"promptCache": {
				"label": "Prompt caching",
				"description": "Kan dit model prompts cachen?"
			},
			"pricing": {
				"input": {
					"label": "Invoerprijs",
					"description": "Kosten per miljoen tokens in de input/prompt. Dit beïnvloedt de kosten van het verzenden van context en instructies naar het model."
				},
				"output": {
					"label": "Uitvoerprijs",
					"description": "Kosten per miljoen tokens in het antwoord van het model. Dit beïnvloedt de kosten van gegenereerde inhoud en voltooiingen."
				},
				"cacheReads": {
					"label": "Cache-leesprijs",
					"description": "Kosten per miljoen tokens voor het lezen uit de cache. Dit is de prijs die wordt gerekend wanneer een gecachte reactie wordt opgehaald."
				},
				"cacheWrites": {
					"label": "Cache-schrijfprijs",
					"description": "Kosten per miljoen tokens voor het schrijven naar de cache. Dit is de prijs die wordt gerekend wanneer een prompt voor het eerst wordt gecachet."
				}
			},
			"resetDefaults": "Standaardwaarden herstellen"
		},
		"rateLimitSeconds": {
			"label": "Snelheidslimiet",
			"description": "Minimale tijd tussen API-verzoeken."
		},
		"reasoningEffort": {
			"label": "Model redeneervermogen",
			"high": "Hoog",
			"medium": "Middel",
			"low": "Laag"
		},
		"setReasoningLevel": "Redeneervermogen inschakelen"
	},
	"browser": {
		"enable": {
			"label": "Browserhulpmiddel inschakelen",
			"description": "Indien ingeschakeld, kan Roo een browser gebruiken om te interageren met websites wanneer modellen computergebruik ondersteunen. <0>Meer informatie</0>"
		},
		"viewport": {
			"label": "Viewport-grootte",
			"description": "Selecteer de viewport-grootte voor browserinteracties. Dit beïnvloedt hoe websites worden weergegeven en gebruikt.",
			"options": {
				"largeDesktop": "Groot bureaublad (1280x800)",
				"smallDesktop": "Klein bureaublad (900x600)",
				"tablet": "Tablet (768x1024)",
				"mobile": "Mobiel (360x640)"
			}
		},
		"screenshotQuality": {
			"label": "Screenshotkwaliteit",
			"description": "Pas de WebP-kwaliteit van browserscreenshots aan. Hogere waarden geven duidelijkere screenshots maar verhogen het tokengebruik."
		},
		"remote": {
			"label": "Gebruik externe browserverbinding",
			"description": "Verbind met een Chrome-browser die draait met remote debugging ingeschakeld (--remote-debugging-port=9222).",
			"urlPlaceholder": "Aangepaste URL (bijv. http://localhost:9222)",
			"testButton": "Verbinding testen",
			"testingButton": "Bezig met testen...",
			"instructions": "Voer het DevTools Protocol hostadres in of laat leeg om lokale Chrome-instanties automatisch te detecteren. De knop Verbinding testen probeert de aangepaste URL als opgegeven, of detecteert automatisch als het veld leeg is."
		}
	},
	"checkpoints": {
		"enable": {
			"label": "Automatische checkpoints inschakelen",
			"description": "Indien ingeschakeld, maakt Roo automatisch checkpoints tijdens het uitvoeren van taken, zodat je eenvoudig wijzigingen kunt bekijken of terugzetten. <0>Meer informatie</0>"
		}
	},
	"notifications": {
		"sound": {
			"label": "Geluidseffecten inschakelen",
			"description": "Indien ingeschakeld, speelt Roo geluidseffecten af voor meldingen en gebeurtenissen.",
			"volumeLabel": "Volume"
		},
		"tts": {
			"label": "Tekst-naar-spraak inschakelen",
			"description": "Indien ingeschakeld, leest Roo zijn antwoorden hardop voor via tekst-naar-spraak.",
			"speedLabel": "Snelheid"
		}
	},
	"contextManagement": {
		"description": "Bepaal welke informatie wordt opgenomen in het contextvenster van de AI, wat invloed heeft op tokengebruik en antwoordkwaliteit",
		"autoCondenseContextPercent": {
			"label": "Drempelwaarde om intelligente contextcompressie te activeren",
			"description": "Wanneer het contextvenster deze drempelwaarde bereikt, zal Roo het automatisch comprimeren."
		},
		"condensingApiConfiguration": {
			"label": "API-configuratie voor contextcondensatie",
			"description": "Selecteer welke API-configuratie gebruikt moet worden voor contextcondensatie. Laat leeg om de huidige actieve configuratie te gebruiken.",
			"useCurrentConfig": "Standaard"
		},
		"customCondensingPrompt": {
			"label": "Aangepaste contextcondensatieprompt",
			"description": "Aangepaste systeemprompt voor contextcondensatie. Laat leeg om de standaardprompt te gebruiken.",
			"placeholder": "Voer hier je aangepaste condensatieprompt in...\n\nJe kunt dezelfde structuur gebruiken als de standaardprompt:\n- Vorig gesprek\n- Huidig werk\n- Belangrijke technische concepten\n- Relevante bestanden en code\n- Probleemoplossing\n- Openstaande taken en volgende stappen",
			"reset": "Herstellen naar standaard",
			"hint": "Leeg = gebruik standaardprompt"
		},
		"autoCondenseContext": {
			"name": "Automatisch intelligente contextcompressie activeren"
		},
		"openTabs": {
			"label": "Limiet geopende tabbladen in context",
			"description": "Maximaal aantal geopende VSCode-tabbladen dat in de context wordt opgenomen. Hogere waarden geven meer context maar verhogen het tokengebruik."
		},
		"workspaceFiles": {
			"label": "Limiet werkruimtebestanden in context",
			"description": "Maximaal aantal bestanden dat wordt opgenomen in details van de huidige werkmap. Hogere waarden geven meer context maar verhogen het tokengebruik."
		},
		"rooignore": {
			"label": ".rooignore-bestanden tonen in lijsten en zoekopdrachten",
			"description": "Indien ingeschakeld, worden bestanden die overeenkomen met patronen in .rooignore getoond in lijsten met een slotje. Indien uitgeschakeld, worden deze bestanden volledig verborgen in lijsten en zoekopdrachten."
		},
		"maxReadFile": {
			"label": "Automatisch afkappen bij bestandslezen",
			"description": "Roo leest dit aantal regels wanneer het model geen begin/eindwaarden opgeeft. Als dit aantal lager is dan het totaal, genereert Roo een index van codelijnen. Speciale gevallen: -1 laat Roo het hele bestand lezen (zonder indexering), 0 leest geen regels en geeft alleen een minimale index. Lagere waarden minimaliseren het initiële contextgebruik en maken precieze vervolg-leesopdrachten mogelijk. Expliciete begin/eind-aanvragen worden niet door deze instelling beperkt.",
			"lines": "regels",
			"always_full_read": "Altijd volledig bestand lezen"
		},
		"maxConcurrentFileReads": {
			"label": "Limiet gelijktijdige bestandslezingen",
			"description": "Maximum aantal bestanden dat de 'read_file' tool tegelijkertijd kan verwerken. Hogere waarden kunnen het lezen van meerdere kleine bestanden versnellen maar verhogen het geheugengebruik."
		}
	},
	"terminal": {
		"basic": {
			"label": "Terminalinstellingen: Basis",
			"description": "Basis terminalinstellingen"
		},
		"advanced": {
			"label": "Terminalinstellingen: Geavanceerd",
			"description": "De volgende opties vereisen mogelijk een herstart van de terminal om de instelling toe te passen."
		},
		"outputLineLimit": {
			"label": "Terminaluitvoerlimiet",
			"description": "Maximaal aantal regels dat wordt opgenomen in de terminaluitvoer bij het uitvoeren van commando's. Overtollige regels worden uit het midden verwijderd om tokens te besparen. <0>Meer informatie</0>"
		},
		"shellIntegrationTimeout": {
			"label": "Terminal shell-integratie timeout",
			"description": "Maximale wachttijd voor het initialiseren van shell-integratie voordat commando's worden uitgevoerd. Voor gebruikers met lange shell-opstarttijden moet deze waarde mogelijk worden verhoogd als je 'Shell Integration Unavailable'-fouten ziet in de terminal. <0>Meer informatie</0>"
		},
		"shellIntegrationDisabled": {
			"label": "Terminal shell-integratie uitschakelen",
			"description": "Schakel dit in als terminalcommando's niet correct werken of als je 'Shell Integration Unavailable'-fouten ziet. Dit gebruikt een eenvoudigere methode om commando's uit te voeren en omzeilt enkele geavanceerde terminalfuncties. <0>Meer informatie</0>"
		},
		"commandDelay": {
			"label": "Terminalcommando-vertraging",
			"description": "Vertraging in milliseconden na het uitvoeren van een commando. De standaardinstelling van 0 schakelt de vertraging volledig uit. Dit kan helpen om te zorgen dat de uitvoer volledig wordt vastgelegd in terminals met timingproblemen. In de meeste terminals wordt dit geïmplementeerd door `PROMPT_COMMAND='sleep N'` te zetten en in Powershell wordt `start-sleep` toegevoegd aan het einde van elk commando. Oorspronkelijk was dit een workaround voor VSCode bug#237208 en is mogelijk niet meer nodig. <0>Meer informatie</0>"
		},
		"compressProgressBar": {
			"label": "Voortgangsbalk-uitvoer comprimeren",
			"description": "Indien ingeschakeld, verwerkt Roo terminaluitvoer met carriage returns (\r) om te simuleren hoe een echte terminal inhoud weergeeft. Dit verwijdert tussenliggende voortgangsbalken en behoudt alleen de eindstatus, waardoor er meer contextruimte overblijft. <0>Meer informatie</0>"
		},
		"powershellCounter": {
			"label": "PowerShell-teller workaround inschakelen",
			"description": "Indien ingeschakeld, voegt Roo een teller toe aan PowerShell-commando's om correcte uitvoering te garanderen. Dit helpt bij PowerShell-terminals die problemen hebben met het vastleggen van uitvoer. <0>Meer informatie</0>"
		},
		"zshClearEolMark": {
			"label": "ZSH EOL-markering wissen",
			"description": "Indien ingeschakeld, wist Roo de ZSH end-of-line markering door PROMPT_EOL_MARK='' te zetten. Dit voorkomt problemen met de interpretatie van uitvoer die eindigt met speciale tekens zoals '%'. <0>Meer informatie</0>"
		},
		"zshOhMy": {
			"label": "Oh My Zsh-integratie inschakelen",
			"description": "Indien ingeschakeld, zet Roo ITERM_SHELL_INTEGRATION_INSTALLED=Yes om Oh My Zsh shell-integratiefuncties te activeren. Het toepassen van deze instelling kan een herstart van de IDE vereisen. <0>Meer informatie</0>"
		},
		"zshP10k": {
			"label": "Powerlevel10k-integratie inschakelen",
			"description": "Indien ingeschakeld, zet Roo POWERLEVEL9K_TERM_SHELL_INTEGRATION=true om Powerlevel10k shell-integratiefuncties te activeren. <0>Meer informatie</0>"
		},
		"zdotdir": {
			"label": "ZDOTDIR-afhandeling inschakelen",
			"description": "Indien ingeschakeld, maakt Roo een tijdelijke map aan voor ZDOTDIR om zsh shell-integratie correct af te handelen. Dit zorgt ervoor dat VSCode shell-integratie goed werkt met zsh en je zsh-configuratie behouden blijft. <0>Meer informatie</0>"
		},
		"inheritEnv": {
			"label": "Omgevingsvariabelen overnemen",
			"description": "Indien ingeschakeld, neemt de terminal omgevingsvariabelen over van het bovenliggende VSCode-proces, zoals shell-integratie-instellingen uit het gebruikersprofiel. Dit schakelt direct de VSCode-instelling `terminal.integrated.inheritEnv` om. <0>Meer informatie</0>"
		}
	},
	"advanced": {
		"diff": {
			"label": "Bewerken via diffs inschakelen",
			"description": "Indien ingeschakeld kan Roo sneller bestanden bewerken en worden afgekorte volledige-bestandswijzigingen automatisch geweigerd. Werkt het beste met het nieuwste Claude 3.7 Sonnet-model.",
			"strategy": {
				"label": "Diff-strategie",
				"options": {
					"standard": "Standaard (één blok)",
					"multiBlock": "Experimenteel: Multi-block diff",
					"unified": "Experimenteel: Unified diff"
				},
				"descriptions": {
					"standard": "Standaard diff-strategie past wijzigingen toe op één codeblok tegelijk.",
					"unified": "Unified diff-strategie gebruikt meerdere methoden om diffs toe te passen en kiest de beste aanpak.",
					"multiBlock": "Multi-block diff-strategie laat toe om meerdere codeblokken in één verzoek bij te werken."
				}
			},
			"matchPrecision": {
				"label": "Matchnauwkeurigheid",
				"description": "Deze schuifregelaar bepaalt hoe nauwkeurig codeblokken moeten overeenkomen bij het toepassen van diffs. Lagere waarden laten flexibelere matching toe maar verhogen het risico op verkeerde vervangingen. Gebruik waarden onder 100% met uiterste voorzichtigheid."
			}
		}
	},
	"experimental": {
		"DIFF_STRATEGY_UNIFIED": {
			"name": "Experimentele unified diff-strategie gebruiken",
			"description": "Schakel de experimentele unified diff-strategie in. Deze strategie kan het aantal herhalingen door model fouten verminderen, maar kan onverwacht gedrag of onjuiste bewerkingen veroorzaken. Alleen inschakelen als je de risico's begrijpt en wijzigingen zorgvuldig wilt controleren."
		},
		"SEARCH_AND_REPLACE": {
			"name": "Experimentele zoek-en-vervang-tool gebruiken",
			"description": "Schakel de experimentele zoek-en-vervang-tool in, waarmee Roo meerdere instanties van een zoekterm in één verzoek kan vervangen."
		},
		"INSERT_BLOCK": {
			"name": "Experimentele inhoud-invoeg-tool gebruiken",
			"description": "Schakel de experimentele inhoud-invoeg-tool in, waarmee Roo inhoud op specifieke regelnummers kan invoegen zonder een diff te maken."
		},
		"POWER_STEERING": {
			"name": "Experimentele 'power steering'-modus gebruiken",
			"description": "Indien ingeschakeld, herinnert Roo het model vaker aan de details van de huidige modusdefinitie. Dit leidt tot sterkere naleving van roldefinities en aangepaste instructies, maar gebruikt meer tokens per bericht."
		},
		"MULTI_SEARCH_AND_REPLACE": {
			"name": "Experimentele multi-block diff-tool gebruiken",
			"description": "Indien ingeschakeld, gebruikt Roo de multi-block diff-tool. Hiermee wordt geprobeerd meerdere codeblokken in het bestand in één verzoek bij te werken."
		},
		"CONCURRENT_FILE_READS": {
			"name": "Gelijktijdig lezen van bestanden inschakelen",
			"description": "Wanneer ingeschakeld, kan Roo meerdere bestanden in één verzoek lezen. Wanneer uitgeschakeld, moet Roo bestanden één voor één lezen. Uitschakelen kan helpen bij het werken met minder capabele modellen of wanneer u meer controle over bestandstoegang wilt."
		},
		"DISABLE_COMPLETION_COMMAND": {
			"name": "Commando-uitvoering in attempt_completion uitschakelen",
			"description": "Indien ingeschakeld, zal de attempt_completion tool geen commando's uitvoeren. Dit is een experimentele functie ter voorbereiding op het afschaffen van commando-uitvoering bij taakvoltooiing."
		}
	},
	"promptCaching": {
		"label": "Prompt caching inschakelen",
		"description": "Indien ingeschakeld, gebruikt Roo dit model met prompt caching om kosten te verlagen."
	},
	"temperature": {
		"useCustom": "Aangepaste temperatuur gebruiken",
		"description": "Bepaalt de willekeurigheid in de antwoorden van het model.",
		"rangeDescription": "Hogere waarden maken de output willekeuriger, lagere waarden maken deze deterministischer."
	},
	"modelInfo": {
		"supportsImages": "Ondersteunt afbeeldingen",
		"noImages": "Ondersteunt geen afbeeldingen",
		"supportsComputerUse": "Ondersteunt computergebruik",
		"noComputerUse": "Ondersteunt geen computergebruik",
		"supportsPromptCache": "Ondersteunt prompt caching",
		"noPromptCache": "Ondersteunt geen prompt caching",
		"maxOutput": "Maximale output",
		"inputPrice": "Invoerprijs",
		"outputPrice": "Uitvoerprijs",
		"cacheReadsPrice": "Cache-leesprijs",
		"cacheWritesPrice": "Cache-schrijfprijs",
		"enableStreaming": "Streaming inschakelen",
		"enableR1Format": "R1-modelparameters inschakelen",
		"enableR1FormatTips": "Moet ingeschakeld zijn bij gebruik van R1-modellen zoals QWQ om 400-fouten te voorkomen",
		"useAzure": "Azure gebruiken",
		"azureApiVersion": "Azure API-versie instellen",
		"gemini": {
			"freeRequests": "* Gratis tot {{count}} verzoeken per minuut. Daarna is de prijs afhankelijk van de promptgrootte.",
			"pricingDetails": "Zie prijsdetails voor meer info.",
			"billingEstimate": "* Facturering is een schatting - de exacte kosten hangen af van de promptgrootte."
		}
	},
	"modelPicker": {
		"automaticFetch": "De extensie haalt automatisch de nieuwste lijst met modellen op van <serviceLink>{{serviceName}}</serviceLink>. Weet je niet welk model je moet kiezen? Roo Code werkt het beste met <defaultModelLink>{{defaultModelId}}</defaultModelLink>. Je kunt ook zoeken op 'free' voor gratis opties die nu beschikbaar zijn.",
		"label": "Model",
		"searchPlaceholder": "Zoeken",
		"noMatchFound": "Geen overeenkomsten gevonden",
		"useCustomModel": "Aangepast gebruiken: {{modelId}}"
	},
	"footer": {
		"feedback": "Heb je vragen of feedback? Open gerust een issue op <githubLink>github.com/RooCodeInc/Roo-Code</githubLink> of sluit je aan bij <redditLink>reddit.com/r/RooCode</redditLink> of <discordLink>discord.gg/roocode</discordLink>",
		"telemetry": {
			"label": "Anonieme fout- en gebruiksrapportage toestaan",
			"description": "Help Roo Code te verbeteren door anonieme gebruiksgegevens en foutmeldingen te verzenden. Er worden nooit code, prompts of persoonlijke gegevens verzonden. Zie ons privacybeleid voor meer informatie."
		},
		"settings": {
			"import": "Importeren",
			"export": "Exporteren",
			"reset": "Resetten"
		}
	},
	"thinkingBudget": {
		"maxTokens": "Max tokens",
		"maxThinkingTokens": "Max denk-tokens"
	},
	"validation": {
		"apiKey": "Je moet een geldige API-sleutel opgeven.",
		"awsRegion": "Je moet een regio kiezen om Amazon Bedrock te gebruiken.",
		"googleCloud": "Je moet een geldig Google Cloud Project-ID en regio opgeven.",
		"modelId": "Je moet een geldig model-ID opgeven.",
		"modelSelector": "Je moet een geldige modelselector opgeven.",
		"openAi": "Je moet een geldige basis-URL, API-sleutel en model-ID opgeven.",
		"arn": {
			"invalidFormat": "Ongeldig ARN-formaat. Controleer de formaatvereisten.",
			"regionMismatch": "Waarschuwing: De regio in je ARN ({{arnRegion}}) komt niet overeen met je geselecteerde regio ({{region}}). Dit kan toegangsfouten veroorzaken. De provider gebruikt de regio uit de ARN."
		},
		"modelAvailability": "Het opgegeven model-ID ({{modelId}}) is niet beschikbaar. Kies een ander model.",
		"providerNotAllowed": "Provider '{{provider}}' is niet toegestaan door je organisatie",
		"modelNotAllowed": "Model '{{model}}' is niet toegestaan voor provider '{{provider}}' door je organisatie",
		"profileInvalid": "Dit profiel bevat een provider of model dat niet is toegestaan door je organisatie"
	},
	"placeholders": {
		"apiKey": "Voer API-sleutel in...",
		"profileName": "Voer profielnaam in",
		"accessKey": "Voer toegangssleutel in...",
		"secretKey": "Voer geheime sleutel in...",
		"sessionToken": "Voer sessietoken in...",
		"credentialsJson": "Voer Credentials JSON in...",
		"keyFilePath": "Voer pad naar sleutelbestand in...",
		"projectId": "Voer project-ID in...",
		"customArn": "Voer ARN in (bijv. arn:aws:bedrock:us-east-1:123456789012:foundation-model/my-model)",
		"baseUrl": "Voer basis-URL in...",
		"modelId": {
			"lmStudio": "bijv. meta-llama-3.1-8b-instruct",
			"lmStudioDraft": "bijv. lmstudio-community/llama-3.2-1b-instruct",
			"ollama": "bijv. llama3.1"
		},
		"numbers": {
			"maxTokens": "bijv. 4096",
			"contextWindow": "bijv. 128000",
			"inputPrice": "bijv. 0.0001",
			"outputPrice": "bijv. 0.0002",
			"cacheWritePrice": "bijv. 0.00005"
		}
	},
	"defaults": {
		"ollamaUrl": "Standaard: http://localhost:11434",
		"lmStudioUrl": "Standaard: http://localhost:1234",
		"geminiUrl": "Standaard: https://generativelanguage.googleapis.com"
	},
	"labels": {
		"customArn": "Aangepaste ARN",
		"useCustomArn": "Aangepaste ARN gebruiken..."
	}
}<|MERGE_RESOLUTION|>--- conflicted
+++ resolved
@@ -44,16 +44,13 @@
 		"selectProviderPlaceholder": "Selecteer provider",
 		"openaiProvider": "OpenAI",
 		"ollamaProvider": "Ollama",
-<<<<<<< HEAD
-		"geminiProvider": "Gemini",
-=======
 		"openaiCompatibleProvider": "OpenAI-compatibel",
 		"openaiCompatibleBaseUrlLabel": "Basis-URL:",
 		"openaiCompatibleApiKeyLabel": "API-sleutel:",
 		"openaiCompatibleModelDimensionLabel": "Embedding Dimensie:",
 		"openaiCompatibleModelDimensionPlaceholder": "bijv., 1536",
 		"openaiCompatibleModelDimensionDescription": "De embedding dimensie (uitvoergrootte) voor uw model. Controleer de documentatie van uw provider voor deze waarde. Veelvoorkomende waarden: 384, 768, 1536, 3072.",
->>>>>>> e2516ebe
+		"geminiProvider": "Gemini",
 		"openaiKeyLabel": "OpenAI-sleutel:",
 		"modelLabel": "Model",
 		"selectModelPlaceholder": "Selecteer model",
