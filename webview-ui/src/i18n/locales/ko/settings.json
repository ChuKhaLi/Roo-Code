{
	"common": {
		"save": "저장",
		"done": "완료",
		"cancel": "취소",
		"reset": "초기화",
		"select": "선택",
		"add": "헤더 추가",
		"remove": "삭제"
	},
	"header": {
		"title": "설정",
		"saveButtonTooltip": "변경 사항 저장",
		"nothingChangedTooltip": "변경 사항 없음",
		"doneButtonTooltip": "저장되지 않은 변경 사항을 버리고 설정 패널 닫기"
	},
	"unsavedChangesDialog": {
		"title": "저장되지 않은 변경 사항",
		"description": "변경 사항을 버리고 계속하시겠습니까?",
		"cancelButton": "취소",
		"discardButton": "변경 사항 버리기"
	},
	"sections": {
		"providers": "공급자",
		"autoApprove": "자동 승인",
		"browser": "컴퓨터 접근",
		"checkpoints": "체크포인트",
		"notifications": "알림",
		"contextManagement": "컨텍스트",
		"terminal": "터미널",
		"prompts": "프롬프트",
		"experimental": "실험적",
		"language": "언어",
		"about": "Roo Code 정보"
	},
	"prompts": {
		"description": "프롬프트 향상, 코드 설명, 문제 해결과 같은 빠른 작업에 사용되는 지원 프롬프트를 구성합니다. 이러한 프롬프트는 Roo가 일반적인 개발 작업에 대해 더 나은 지원을 제공하는 데 도움이 됩니다."
	},
	"codeIndex": {
		"title": "코드베이스 인덱싱",
		"enableLabel": "코드베이스 인덱싱 활성화",
		"enableDescription": "<0>코드베이스 인덱싱</0>은 AI 임베딩을 사용하여 프로젝트의 의미론적 검색 인덱스를 생성하는 실험적 기능입니다. 이를 통해 Roo Code는 단순한 키워드가 아닌 의미를 기반으로 관련 코드를 찾아 대규모 코드베이스를 더 잘 이해하고 탐색할 수 있습니다.",
		"providerLabel": "임베딩 제공자",
		"selectProviderPlaceholder": "제공자 선택",
		"openaiProvider": "OpenAI",
		"ollamaProvider": "Ollama",
<<<<<<< HEAD
		"geminiProvider": "Gemini",
=======
		"openaiCompatibleProvider": "OpenAI 호환",
		"openaiCompatibleBaseUrlLabel": "기본 URL:",
		"openaiCompatibleApiKeyLabel": "API 키:",
		"openaiCompatibleModelDimensionLabel": "임베딩 차원:",
		"openaiCompatibleModelDimensionPlaceholder": "예: 1536",
		"openaiCompatibleModelDimensionDescription": "모델의 임베딩 차원(출력 크기)입니다. 이 값에 대해서는 제공업체의 문서를 확인하세요. 일반적인 값: 384, 768, 1536, 3072.",
>>>>>>> e2516ebe
		"openaiKeyLabel": "OpenAI 키:",
		"modelLabel": "모델",
		"selectModelPlaceholder": "모델 선택",
		"ollamaUrlLabel": "Ollama URL:",
		"geminiApiKey": "Gemini API 키:",
		"apiKeyPlaceholder": "API 키 입력...",
		"embeddingTaskType": "임베딩 작업 유형",
		"selectTaskTypePlaceholder": "작업 유형 선택",
		"selectTaskType": {
			"codeRetrievalQuery": "코드 검색 쿼리",
			"retrievalDocument": "검색 문서",
			"retrievalQuery": "검색 쿼리",
			"semanticSimilarity": "의미론적 유사성",
			"classification": "분류",
			"clustering": "클러스터링"
		},
		"embeddingDimension": "임베딩 차원",
		"selectDimensionPlaceholder": "차원 선택",
		"qdrantUrlLabel": "Qdrant URL",
		"qdrantKeyLabel": "Qdrant 키:",
		"startIndexingButton": "인덱싱 시작",
		"clearIndexDataButton": "인덱스 데이터 지우기",
		"unsavedSettingsMessage": "인덱싱 프로세스를 시작하기 전에 설정을 저장해 주세요.",
		"clearDataDialog": {
			"title": "확실합니까?",
			"description": "이 작업은 취소할 수 없습니다. 코드베이스 인덱스 데이터가 영구적으로 삭제됩니다.",
			"cancelButton": "취소",
			"confirmButton": "데이터 지우기"
		}
	},
	"autoApprove": {
		"description": "Roo가 승인 없이 자동으로 작업을 수행할 수 있도록 허용합니다. AI를 완전히 신뢰하고 관련 보안 위험을 이해하는 경우에만 이러한 설정을 활성화하세요.",
		"readOnly": {
			"label": "읽기",
			"description": "활성화되면 Roo는 승인 버튼을 클릭하지 않고도 자동으로 디렉토리 내용을 보고 파일을 읽습니다.",
			"outsideWorkspace": {
				"label": "워크스페이스 외부 파일 포함",
				"description": "Roo가 승인 없이 현재 워크스페이스 외부의 파일을 읽을 수 있도록 허용합니다."
			}
		},
		"write": {
			"label": "쓰기",
			"description": "승인 없이 자동으로 파일 생성 및 편집",
			"delayLabel": "진단이 잠재적 문제를 감지할 수 있도록 쓰기 후 지연",
			"outsideWorkspace": {
				"label": "워크스페이스 외부 파일 포함",
				"description": "Roo가 승인 없이 현재 워크스페이스 외부의 파일을 생성하고 편집할 수 있도록 허용합니다."
			}
		},
		"browser": {
			"label": "브라우저",
			"description": "승인 없이 자동으로 브라우저 작업 수행 — 참고: 모델이 컴퓨터 사용을 지원할 때만 적용됩니다"
		},
		"retry": {
			"label": "재시도",
			"description": "서버가 오류 응답을 반환할 때 자동으로 실패한 API 요청 재시도",
			"delayLabel": "요청 재시도 전 지연"
		},
		"mcp": {
			"label": "MCP",
			"description": "MCP 서버 보기에서 개별 MCP 도구의 자동 승인 활성화(이 설정과 도구의 \"항상 허용\" 체크박스 모두 필요)"
		},
		"modeSwitch": {
			"label": "모드",
			"description": "승인 없이 자동으로 다양한 모드 간 전환"
		},
		"subtasks": {
			"label": "하위 작업",
			"description": "승인 없이 하위 작업 생성 및 완료 허용"
		},
		"execute": {
			"label": "실행",
			"description": "승인 없이 자동으로 허용된 터미널 명령 실행",
			"allowedCommands": "허용된 자동 실행 명령",
			"allowedCommandsDescription": "\"실행 작업 항상 승인\"이 활성화되었을 때 자동 실행될 수 있는 명령 접두사. 모든 명령을 허용하려면 * 추가(주의해서 사용)",
			"commandPlaceholder": "명령 접두사 입력(예: 'git ')",
			"addButton": "추가"
		},
		"apiRequestLimit": {
			"title": "최대 요청 수",
			"description": "작업을 계속하기 위한 승인을 요청하기 전에 자동으로 이 수의 API 요청을 수행합니다.",
			"unlimited": "무제한"
		}
	},
	"providers": {
		"providerDocumentation": "{{provider}} 문서",
		"configProfile": "구성 프로필",
		"description": "다양한 API 구성을 저장하여 제공자와 설정 간에 빠르게 전환할 수 있습니다.",
		"apiProvider": "API 제공자",
		"model": "모델",
		"nameEmpty": "이름은 비워둘 수 없습니다",
		"nameExists": "이 이름의 프로필이 이미 존재합니다",
		"deleteProfile": "프로필 삭제",
		"invalidArnFormat": "잘못된 ARN 형식입니다. 위의 예시를 확인하세요.",
		"enterNewName": "새 이름 입력",
		"addProfile": "프로필 추가",
		"renameProfile": "프로필 이름 변경",
		"newProfile": "새 구성 프로필",
		"enterProfileName": "프로필 이름 입력",
		"createProfile": "프로필 생성",
		"cannotDeleteOnlyProfile": "유일한 프로필은 삭제할 수 없습니다",
		"searchPlaceholder": "프로필 검색",
		"noMatchFound": "일치하는 프로필이 없습니다",
		"vscodeLmDescription": "VS Code 언어 모델 API를 사용하면 GitHub Copilot을 포함한 기타 VS Code 확장 프로그램이 제공하는 모델을 실행할 수 있습니다. 시작하려면 VS Code 마켓플레이스에서 Copilot 및 Copilot Chat 확장 프로그램을 설치하는 것이 가장 쉽습니다.",
		"awsCustomArnUse": "사용하려는 모델의 유효한 Amazon Bedrock ARN을 입력하세요. 형식 예시:",
		"awsCustomArnDesc": "ARN의 리전이 위에서 선택한 AWS 리전과 일치하는지 확인하세요.",
		"openRouterApiKey": "OpenRouter API 키",
		"getOpenRouterApiKey": "OpenRouter API 키 받기",
		"apiKeyStorageNotice": "API 키는 VSCode의 보안 저장소에 안전하게 저장됩니다",
		"glamaApiKey": "Glama API 키",
		"getGlamaApiKey": "Glama API 키 받기",
		"useCustomBaseUrl": "사용자 정의 기본 URL 사용",
		"useReasoning": "추론 활성화",
		"useHostHeader": "사용자 정의 Host 헤더 사용",
		"useLegacyFormat": "레거시 OpenAI API 형식 사용",
		"customHeaders": "사용자 정의 헤더",
		"headerName": "헤더 이름",
		"headerValue": "헤더 값",
		"noCustomHeaders": "정의된 사용자 정의 헤더가 없습니다. + 버튼을 클릭하여 추가하세요.",
		"requestyApiKey": "Requesty API 키",
		"refreshModels": {
			"label": "모델 새로고침",
			"hint": "최신 모델을 보려면 설정을 다시 열어주세요.",
			"loading": "모델 목록 새로고침 중...",
			"success": "모델 목록이 성공적으로 새로고침되었습니다!",
			"error": "모델 목록 새로고침에 실패했습니다. 다시 시도해 주세요."
		},
		"getRequestyApiKey": "Requesty API 키 받기",
		"openRouterTransformsText": "프롬프트와 메시지 체인을 컨텍스트 크기로 압축 (<a>OpenRouter Transforms</a>)",
		"anthropicApiKey": "Anthropic API 키",
		"getAnthropicApiKey": "Anthropic API 키 받기",
		"anthropicUseAuthToken": "X-Api-Key 대신 Authorization 헤더로 Anthropic API 키 전달",
		"chutesApiKey": "Chutes API 키",
		"getChutesApiKey": "Chutes API 키 받기",
		"deepSeekApiKey": "DeepSeek API 키",
		"getDeepSeekApiKey": "DeepSeek API 키 받기",
		"geminiApiKey": "Gemini API 키",
		"getGroqApiKey": "Groq API 키 받기",
		"groqApiKey": "Groq API 키",
		"getGeminiApiKey": "Gemini API 키 받기",
		"apiKey": "API 키",
		"openAiApiKey": "OpenAI API 키",
		"openAiBaseUrl": "기본 URL",
		"getOpenAiApiKey": "OpenAI API 키 받기",
		"mistralApiKey": "Mistral API 키",
		"getMistralApiKey": "Mistral / Codestral API 키 받기",
		"codestralBaseUrl": "Codestral 기본 URL (선택사항)",
		"codestralBaseUrlDesc": "Codestral 모델의 대체 URL을 설정합니다.",
		"xaiApiKey": "xAI API 키",
		"getXaiApiKey": "xAI API 키 받기",
		"litellmApiKey": "LiteLLM API 키",
		"litellmBaseUrl": "LiteLLM 기본 URL",
		"awsCredentials": "AWS 자격 증명",
		"awsProfile": "AWS 프로필",
		"awsProfileName": "AWS 프로필 이름",
		"awsAccessKey": "AWS 액세스 키",
		"awsSecretKey": "AWS 시크릿 키",
		"awsSessionToken": "AWS 세션 토큰",
		"awsRegion": "AWS 리전",
		"awsCrossRegion": "교차 리전 추론 사용",
		"awsBedrockVpc": {
			"useCustomVpcEndpoint": "사용자 지정 VPC 엔드포인트 사용",
			"vpcEndpointUrlPlaceholder": "VPC 엔드포인트 URL 입력 (선택사항)",
			"examples": "예시:"
		},
		"enablePromptCaching": "프롬프트 캐시 활성화",
		"enablePromptCachingTitle": "지원되는 모델의 성능을 향상시키고 비용을 절감하기 위해 프롬프트 캐시를 활성화합니다.",
		"cacheUsageNote": "참고: 캐시 사용이 표시되지 않는 경우, 다른 모델을 선택한 다음 원하는 모델을 다시 선택해 보세요.",
		"vscodeLmModel": "언어 모델",
		"vscodeLmWarning": "참고: 이는 매우 실험적인 통합이며, 공급자 지원은 다를 수 있습니다. 모델이 지원되지 않는다는 오류가 발생하면, 이는 공급자 측의 문제입니다.",
		"googleCloudSetup": {
			"title": "Google Cloud Vertex AI를 사용하려면:",
			"step1": "1. Google Cloud 계정을 만들고, Vertex AI API를 활성화하고, 원하는 Claude 모델을 활성화하세요.",
			"step2": "2. Google Cloud CLI를 설치하고 애플리케이션 기본 자격 증명을 구성하세요.",
			"step3": "3. 또는 자격 증명이 있는 서비스 계정을 만드세요."
		},
		"googleCloudCredentials": "Google Cloud 자격 증명",
		"googleCloudKeyFile": "Google Cloud 키 파일 경로",
		"googleCloudProjectId": "Google Cloud 프로젝트 ID",
		"googleCloudRegion": "Google Cloud 리전",
		"lmStudio": {
			"baseUrl": "기본 URL (선택사항)",
			"modelId": "모델 ID",
			"speculativeDecoding": "추론 디코딩 활성화",
			"draftModelId": "초안 모델 ID",
			"draftModelDesc": "추론 디코딩이 올바르게 작동하려면 초안 모델이 동일한 모델 패밀리에서 와야 합니다.",
			"selectDraftModel": "초안 모델 선택",
			"noModelsFound": "초안 모델을 찾을 수 없습니다. LM Studio가 서버 모드로 실행 중인지 확인하세요.",
			"description": "LM Studio를 사용하면 컴퓨터에서 로컬로 모델을 실행할 수 있습니다. 시작하는 방법은 <a>빠른 시작 가이드</a>를 참조하세요. 이 확장 프로그램과 함께 사용하려면 LM Studio의 <b>로컬 서버</b> 기능도 시작해야 합니다. <span>참고:</span> Roo Code는 복잡한 프롬프트를 사용하며 Claude 모델에서 가장 잘 작동합니다. 덜 강력한 모델은 예상대로 작동하지 않을 수 있습니다."
		},
		"ollama": {
			"baseUrl": "기본 URL (선택사항)",
			"modelId": "모델 ID",
			"description": "Ollama를 사용하면 컴퓨터에서 로컬로 모델을 실행할 수 있습니다. 시작하는 방법은 빠른 시작 가이드를 참조하세요.",
			"warning": "참고: Roo Code는 복잡한 프롬프트를 사용하며 Claude 모델에서 가장 잘 작동합니다. 덜 강력한 모델은 예상대로 작동하지 않을 수 있습니다."
		},
		"unboundApiKey": "Unbound API 키",
		"getUnboundApiKey": "Unbound API 키 받기",
		"unboundRefreshModelsSuccess": "모델 목록이 업데이트되었습니다! 이제 최신 모델에서 선택할 수 있습니다.",
		"unboundInvalidApiKey": "잘못된 API 키입니다. API 키를 확인하고 다시 시도해 주세요.",
		"humanRelay": {
			"description": "API 키가 필요하지 않지만, 사용자가 웹 채팅 AI에 정보를 복사하여 붙여넣어야 합니다.",
			"instructions": "사용 중에 대화 상자가 나타나고 현재 메시지가 자동으로 클립보드에 복사됩니다. 이를 웹 버전 AI(예: ChatGPT 또는 Claude)에 붙여넣은 다음, AI의 응답을 대화 상자에 복사하고 확인 버튼을 클릭해야 합니다."
		},
		"openRouter": {
			"providerRouting": {
				"title": "OpenRouter 제공자 라우팅",
				"description": "OpenRouter는 귀하의 모델에 가장 적합한 사용 가능한 제공자에게 요청을 전달합니다. 기본적으로 요청은 가동 시간을 최대화하기 위해 상위 제공자 간에 부하 분산됩니다. 그러나 이 모델에 사용할 특정 제공자를 선택할 수 있습니다.",
				"learnMore": "제공자 라우팅에 대해 자세히 알아보기"
			}
		},
		"customModel": {
			"capabilities": "사용자 정의 OpenAI 호환 모델의 기능과 가격을 구성하세요. 모델 기능이 Roo Code의 성능에 영향을 미칠 수 있으므로 신중하게 지정하세요.",
			"maxTokens": {
				"label": "최대 출력 토큰",
				"description": "모델이 응답에서 생성할 수 있는 최대 토큰 수입니다. (서버가 최대 토큰을 설정하도록 하려면 -1을 지정하세요.)"
			},
			"contextWindow": {
				"label": "컨텍스트 창 크기",
				"description": "모델이 처리할 수 있는 총 토큰 수(입력 + 출력)입니다."
			},
			"imageSupport": {
				"label": "이미지 지원",
				"description": "이 모델이 이미지를 처리하고 이해할 수 있습니까?"
			},
			"computerUse": {
				"label": "컴퓨터 사용",
				"description": "이 모델이 브라우저와 상호 작용할 수 있습니까? (예: Claude 3.7 Sonnet)"
			},
			"promptCache": {
				"label": "프롬프트 캐시",
				"description": "이 모델이 프롬프트를 캐시할 수 있습니까?"
			},
			"pricing": {
				"input": {
					"label": "입력 가격",
					"description": "입력/프롬프트의 백만 토큰당 비용입니다. 이는 모델에 컨텍스트와 지침을 보내는 비용에 영향을 미칩니다."
				},
				"output": {
					"label": "출력 가격",
					"description": "모델 응답의 백만 토큰당 비용입니다. 이는 생성된 콘텐츠와 완성의 비용에 영향을 미칩니다."
				},
				"cacheReads": {
					"label": "캐시 읽기 가격",
					"description": "캐시에서 읽기의 백만 토큰당 비용입니다. 이는 캐시된 응답을 검색할 때 청구되는 가격입니다."
				},
				"cacheWrites": {
					"label": "캐시 쓰기 가격",
					"description": "캐시에 쓰기의 백만 토큰당 비용입니다. 이는 프롬프트가 처음 캐시될 때 청구되는 가격입니다."
				}
			},
			"resetDefaults": "기본값으로 재설정"
		},
		"rateLimitSeconds": {
			"label": "속도 제한",
			"description": "API 요청 간 최소 시간."
		},
		"reasoningEffort": {
			"label": "모델 추론 노력",
			"high": "높음",
			"medium": "중간",
			"low": "낮음"
		},
		"setReasoningLevel": "추론 노력 활성화"
	},
	"browser": {
		"enable": {
			"label": "브라우저 도구 활성화",
			"description": "활성화되면 Roo는 컴퓨터 사용을 지원하는 모델을 사용할 때 웹사이트와 상호 작용하기 위해 브라우저를 사용할 수 있습니다. <0>더 알아보기</0>"
		},
		"viewport": {
			"label": "뷰포트 크기",
			"description": "브라우저 상호 작용을 위한 뷰포트 크기를 선택하세요. 이는 웹사이트가 표시되고 상호 작용하는 방식에 영향을 미칩니다.",
			"options": {
				"largeDesktop": "대형 데스크톱 (1280x800)",
				"smallDesktop": "소형 데스크톱 (900x600)",
				"tablet": "태블릿 (768x1024)",
				"mobile": "모바일 (360x640)"
			}
		},
		"screenshotQuality": {
			"label": "스크린샷 품질",
			"description": "브라우저 스크린샷의 WebP 품질을 조정합니다. 높은 값은 더 선명한 스크린샷을 제공하지만 token 사용량이 증가합니다."
		},
		"remote": {
			"label": "원격 브라우저 연결 사용",
			"description": "원격 디버깅이 활성화된 Chrome 브라우저에 연결합니다(--remote-debugging-port=9222).",
			"urlPlaceholder": "사용자 정의 URL(예: http://localhost:9222)",
			"testButton": "연결 테스트",
			"testingButton": "테스트 중...",
			"instructions": "DevTools 프로토콜 호스트 주소를 입력하거나 Chrome 로컬 인스턴스를 자동으로 발견하기 위해 비워두세요. 연결 테스트 버튼은 제공된 경우 사용자 정의 URL을 시도하거나, 필드가 비어 있으면 자동으로 발견합니다."
		}
	},
	"checkpoints": {
		"enable": {
			"label": "자동 체크포인트 활성화",
			"description": "활성화되면 Roo는 작업 실행 중에 자동으로 체크포인트를 생성하여 변경 사항을 검토하거나 이전 상태로 되돌리기 쉽게 합니다. <0>더 알아보기</0>"
		}
	},
	"notifications": {
		"sound": {
			"label": "사운드 효과 활성화",
			"description": "활성화되면 Roo는 알림 및 이벤트에 대한 사운드 효과를 재생합니다.",
			"volumeLabel": "볼륨"
		},
		"tts": {
			"label": "음성 합성 활성화",
			"description": "활성화되면 Roo는 음성 합성을 사용하여 응답을 소리내어 읽습니다.",
			"speedLabel": "속도"
		}
	},
	"contextManagement": {
		"description": "AI의 컨텍스트 창에 포함되는 정보를 제어하여 token 사용량과 응답 품질에 영향을 미칩니다",
		"autoCondenseContextPercent": {
			"label": "지능적 컨텍스트 압축을 트리거하는 임계값",
			"description": "컨텍스트 창이 이 임계값에 도달하면 Roo가 자동으로 압축합니다."
		},
		"condensingApiConfiguration": {
			"label": "컨텍스트 압축을 위한 API 설정",
			"description": "컨텍스트 압축 작업에 사용할 API 설정을 선택하세요. 선택하지 않으면 현재 활성화된 설정을 사용합니다.",
			"useCurrentConfig": "기본값"
		},
		"customCondensingPrompt": {
			"label": "사용자 지정 컨텍스트 압축 프롬프트",
			"description": "컨텍스트 압축을 위한 사용자 지정 시스템 프롬프트입니다. 기본 프롬프트를 사용하려면 비워 두세요.",
			"placeholder": "여기에 사용자 정의 압축 프롬프트를 입력하세요...\n\n기본 프롬프트와 동일한 구조를 사용할 수 있습니다:\n- 이전 대화\n- 현재 작업\n- 주요 기술 개념\n- 관련 파일 및 코드\n- 문제 해결\n- 보류 중인 작업 및 다음 단계",
			"reset": "기본값으로 재설정",
			"hint": "비어있음 = 기본 프롬프트 사용"
		},
		"autoCondenseContext": {
			"name": "지능적 컨텍스트 압축 자동 트리거"
		},
		"openTabs": {
			"label": "열린 탭 컨텍스트 제한",
			"description": "컨텍스트에 포함할 VSCode 열린 탭의 최대 수. 높은 값은 더 많은 컨텍스트를 제공하지만 token 사용량이 증가합니다."
		},
		"workspaceFiles": {
			"label": "작업 공간 파일 컨텍스트 제한",
			"description": "현재 작업 디렉토리 세부 정보에 포함할 파일의 최대 수. 높은 값은 더 많은 컨텍스트를 제공하지만 token 사용량이 증가합니다."
		},
		"rooignore": {
			"label": "목록 및 검색에서 .rooignore 파일 표시",
			"description": "활성화되면 .rooignore의 패턴과 일치하는 파일이 잠금 기호와 함께 목록에 표시됩니다. 비활성화되면 이러한 파일은 파일 목록 및 검색에서 완전히 숨겨집니다."
		},
		"maxReadFile": {
			"label": "파일 읽기 자동 축소 임계값",
			"description": "모델이 시작/끝 값을 지정하지 않을 때 Roo가 읽는 줄 수입니다. 이 수가 파일의 총 줄 수보다 적으면 Roo는 코드 정의의 줄 번호 인덱스를 생성합니다. 특수한 경우: -1은 Roo에게 전체 파일을 읽도록 지시하고(인덱싱 없이), 0은 줄을 읽지 않고 최소한의 컨텍스트를 위해 줄 인덱스만 제공하도록 지시합니다. 낮은 값은 초기 컨텍스트 사용을 최소화하고, 이후 정확한 줄 범위 읽기를 가능하게 합니다. 명시적 시작/끝 요청은 이 설정의 제한을 받지 않습니다.",
			"lines": "줄",
			"always_full_read": "항상 전체 파일 읽기"
		},
		"maxConcurrentFileReads": {
			"label": "동시 파일 읽기 제한",
			"description": "read_file 도구가 동시에 처리할 수 있는 최대 파일 수입니다. 높은 값은 여러 작은 파일을 읽는 속도를 높일 수 있지만 메모리 사용량이 증가합니다."
		}
	},
	"terminal": {
		"basic": {
			"label": "터미널 설정: 기본",
			"description": "기본 터미널 설정"
		},
		"advanced": {
			"label": "터미널 설정: 고급",
			"description": "다음 옵션들은 설정을 적용하기 위해 터미널 재시작이 필요할 수 있습니다"
		},
		"outputLineLimit": {
			"label": "터미널 출력 제한",
			"description": "명령 실행 시 터미널 출력에 포함할 최대 라인 수. 초과 시 중간에서 라인이 제거되어 token이 절약됩니다. <0>더 알아보기</0>"
		},
		"shellIntegrationTimeout": {
			"label": "터미널 쉘 통합 타임아웃",
			"description": "명령을 실행하기 전에 쉘 통합이 초기화될 때까지 기다리는 최대 시간. 쉘 시작 시간이 긴 사용자의 경우, 터미널에서 \"Shell Integration Unavailable\" 오류가 표시되면 이 값을 늘려야 할 수 있습니다. <0>더 알아보기</0>"
		},
		"shellIntegrationDisabled": {
			"label": "터미널 셸 통합 비활성화",
			"description": "터미널 명령이 올바르게 작동하지 않거나 '셸 통합을 사용할 수 없음' 오류가 표시되는 경우 이 옵션을 활성화합니다. 이렇게 하면 일부 고급 터미널 기능을 우회하여 명령을 실행하는 더 간단한 방법을 사용합니다. <0>더 알아보기</0>"
		},
		"commandDelay": {
			"label": "터미널 명령 지연",
			"description": "명령 실행 후 추가할 지연 시간(밀리초). 기본값 0은 지연을 완전히 비활성화합니다. 이는 타이밍 문제가 있는 터미널에서 명령 출력을 완전히 캡처하는 데 도움이 될 수 있습니다. 대부분의 터미널에서는 `PROMPT_COMMAND='sleep N'`을 설정하여 구현되며, PowerShell은 각 명령 끝에 `start-sleep`을 추가합니다. 원래는 VSCode 버그#237208에 대한 해결책이었으며 필요하지 않을 수 있습니다. <0>더 알아보기</0>"
		},
		"compressProgressBar": {
			"label": "진행 표시줄 출력 압축",
			"description": "활성화하면 캐리지 리턴(\\r)이 포함된 터미널 출력을 처리하여 실제 터미널이 콘텐츠를 표시하는 방식을 시뮬레이션합니다. 이는 진행 표시줄의 중간 상태를 제거하고 최종 상태만 유지하여 더 관련성 있는 정보를 위한 컨텍스트 공간을 절약합니다. <0>더 알아보기</0>"
		},
		"powershellCounter": {
			"label": "PowerShell 카운터 해결 방법 활성화",
			"description": "활성화하면 PowerShell 명령에 카운터를 추가하여 명령이 올바르게 실행되도록 합니다. 이는 명령 출력 캡처에 문제가 있을 수 있는 PowerShell 터미널에서 도움이 됩니다. <0>더 알아보기</0>"
		},
		"zshClearEolMark": {
			"label": "ZSH 줄 끝 표시 지우기",
			"description": "활성화하면 PROMPT_EOL_MARK=''를 설정하여 ZSH 줄 끝 표시를 지웁니다. 이는 '%'와 같은 특수 문자로 끝나는 명령 출력 해석의 문제를 방지합니다. <0>더 알아보기</0>"
		},
		"zshOhMy": {
			"label": "Oh My Zsh 통합 활성화",
			"description": "활성화하면 ITERM_SHELL_INTEGRATION_INSTALLED=Yes를 설정하여 Oh My Zsh 셸 통합 기능을 활성화합니다. 이 설정을 적용하려면 IDE를 다시 시작해야 할 수 있습니다. <0>더 알아보기</0>"
		},
		"zshP10k": {
			"label": "Powerlevel10k 통합 활성화",
			"description": "활성화하면 POWERLEVEL9K_TERM_SHELL_INTEGRATION=true를 설정하여 Powerlevel10k 셸 통합 기능을 활성화합니다. <0>더 알아보기</0>"
		},
		"zdotdir": {
			"label": "ZDOTDIR 처리 활성화",
			"description": "활성화하면 zsh 셸 통합을 올바르게 처리하기 위한 ZDOTDIR용 임시 디렉터리를 생성합니다. 이를 통해 zsh 구성을 유지하면서 VSCode 셸 통합이 zsh와 올바르게 작동합니다. <0>더 알아보기</0>"
		},
		"inheritEnv": {
			"label": "환경 변수 상속",
			"description": "활성화하면 터미널이 VSCode 부모 프로세스로부터 환경 변수를 상속받습니다. 사용자 프로필에 정의된 셸 통합 설정 등이 포함됩니다. 이는 VSCode 전역 설정 `terminal.integrated.inheritEnv`를 직접 전환합니다. <0>더 알아보기</0>"
		}
	},
	"advanced": {
		"diff": {
			"label": "diff를 통한 편집 활성화",
			"description": "활성화되면 Roo는 파일을 더 빠르게 편집할 수 있으며 잘린 전체 파일 쓰기를 자동으로 거부합니다. 최신 Claude 3.7 Sonnet 모델에서 가장 잘 작동합니다.",
			"strategy": {
				"label": "Diff 전략",
				"options": {
					"standard": "표준(단일 블록)",
					"multiBlock": "실험적: 다중 블록 diff",
					"unified": "실험적: 통합 diff"
				},
				"descriptions": {
					"standard": "표준 diff 전략은 한 번에 하나의 코드 블록에 변경 사항을 적용합니다.",
					"unified": "통합 diff 전략은 diff를 적용하는 여러 접근 방식을 취하고 최상의 접근 방식을 선택합니다.",
					"multiBlock": "다중 블록 diff 전략은 하나의 요청으로 파일의 여러 코드 블록을 업데이트할 수 있습니다."
				}
			},
			"matchPrecision": {
				"label": "일치 정확도",
				"description": "이 슬라이더는 diff를 적용할 때 코드 섹션이 얼마나 정확하게 일치해야 하는지 제어합니다. 낮은 값은 더 유연한 일치를 허용하지만 잘못된 교체 위험이 증가합니다. 100% 미만의 값은 극도로 주의해서 사용하세요."
			}
		}
	},
	"experimental": {
		"DIFF_STRATEGY_UNIFIED": {
			"name": "실험적 통합 diff 전략 사용",
			"description": "실험적 통합 diff 전략을 활성화합니다. 이 전략은 모델 오류로 인한 재시도 횟수를 줄일 수 있지만 예기치 않은 동작이나 잘못된 편집을 일으킬 수 있습니다. 위험을 이해하고 모든 변경 사항을 신중하게 검토할 의향이 있는 경우에만 활성화하십시오."
		},
		"SEARCH_AND_REPLACE": {
			"name": "실험적 검색 및 바꾸기 도구 사용",
			"description": "실험적 검색 및 바꾸기 도구를 활성화하여 Roo가 하나의 요청에서 검색어의 여러 인스턴스를 바꿀 수 있게 합니다."
		},
		"INSERT_BLOCK": {
			"name": "실험적 콘텐츠 삽입 도구 사용",
			"description": "실험적 콘텐츠 삽입 도구를 활성화하여 Roo가 diff를 만들 필요 없이 특정 줄 번호에 콘텐츠를 삽입할 수 있게 합니다."
		},
		"POWER_STEERING": {
			"name": "실험적 \"파워 스티어링\" 모드 사용",
			"description": "활성화하면 Roo가 현재 모드 정의의 세부 정보를 모델에 더 자주 상기시킵니다. 이로 인해 역할 정의 및 사용자 지정 지침에 대한 준수가 강화되지만 메시지당 더 많은 token이 사용됩니다."
		},
		"MULTI_SEARCH_AND_REPLACE": {
			"name": "실험적 다중 블록 diff 도구 사용",
			"description": "활성화하면 Roo가 다중 블록 diff 도구를 사용합니다. 이것은 하나의 요청에서 파일의 여러 코드 블록을 업데이트하려고 시도합니다."
		},
		"CONCURRENT_FILE_READS": {
			"name": "동시 파일 읽기 활성화",
			"description": "활성화하면 Roo가 한 번의 요청으로 여러 파일 을 읽을 수 있습니다. 비활성화하면 Roo는 파일을 하나씩 읽어야 합니다. 성능이 낮은 모델로 작업하거나 파일 액세스를 더 제어하려는 경우 비활성화하면 도움이 될 수 있습니다."
		},
		"DISABLE_COMPLETION_COMMAND": {
			"name": "attempt_completion에서 명령 실행 비활성화",
			"description": "활성화하면 attempt_completion 도구가 명령을 실행하지 않습니다. 이는 작업 완료 시 명령 실행을 더 이상 사용하지 않도록 준비하기 위한 실험적 기능입니다."
		}
	},
	"promptCaching": {
		"label": "프롬프트 캐싱 비활성화",
		"description": "체크하면 Roo가 이 모델에 대해 프롬프트 캐싱을 사용하지 않습니다."
	},
	"temperature": {
		"useCustom": "사용자 정의 온도 사용",
		"description": "모델 응답의 무작위성을 제어합니다.",
		"rangeDescription": "높은 값은 출력을 더 무작위하게, 낮은 값은 더 결정적으로 만듭니다."
	},
	"modelInfo": {
		"supportsImages": "이미지 지원",
		"noImages": "이미지 지원 안 함",
		"supportsComputerUse": "컴퓨터 사용 지원",
		"noComputerUse": "컴퓨터 사용 지원 안 함",
		"supportsPromptCache": "프롬프트 캐시 지원",
		"noPromptCache": "프롬프트 캐시 지원 안 함",
		"maxOutput": "최대 출력",
		"inputPrice": "입력 가격",
		"outputPrice": "출력 가격",
		"cacheReadsPrice": "캐시 읽기 가격",
		"cacheWritesPrice": "캐시 쓰기 가격",
		"enableStreaming": "스트리밍 활성화",
		"enableR1Format": "R1 모델 매개변수 활성화",
		"enableR1FormatTips": "QWQ와 같은 R1 모델을 사용할 때 활성화해야 하며, 400 오류를 방지합니다",
		"useAzure": "Azure 사용",
		"azureApiVersion": "Azure API 버전 설정",
		"gemini": {
			"freeRequests": "* 분당 {{count}}개의 요청까지 무료. 이후에는 프롬프트 크기에 따라 요금이 부과됩니다.",
			"pricingDetails": "자세한 내용은 가격 정보를 참조하세요.",
			"billingEstimate": "* 요금은 추정치입니다 - 정확한 비용은 프롬프트 크기에 따라 달라집니다."
		}
	},
	"modelPicker": {
		"automaticFetch": "확장 프로그램은 <serviceLink>{{serviceName}}</serviceLink>에서 사용 가능한 최신 모델 목록을 자동으로 가져옵니다. 어떤 모델을 선택해야 할지 확실하지 않다면, Roo Code는 <defaultModelLink>{{defaultModelId}}</defaultModelLink>로 가장 잘 작동합니다. 현재 사용 가능한 무료 옵션을 찾으려면 \"free\"를 검색해 볼 수도 있습니다.",
		"label": "모델",
		"searchPlaceholder": "검색",
		"noMatchFound": "일치하는 항목 없음",
		"useCustomModel": "사용자 정의 사용: {{modelId}}"
	},
	"footer": {
		"feedback": "질문이나 피드백이 있으시면 <githubLink>github.com/RooCodeInc/Roo-Code</githubLink>에서 이슈를 열거나 <redditLink>reddit.com/r/RooCode</redditLink> 또는 <discordLink>discord.gg/roocode</discordLink>에 가입하세요",
		"telemetry": {
			"label": "익명 오류 및 사용 보고 허용",
			"description": "익명 사용 데이터 및 오류 보고서를 보내 Roo Code 개선에 도움을 주세요. 코드, 프롬프트 또는 개인 정보는 절대 전송되지 않습니다. 자세한 내용은 개인정보 보호정책을 참조하세요."
		},
		"settings": {
			"import": "가져오기",
			"export": "내보내기",
			"reset": "초기화"
		}
	},
	"thinkingBudget": {
		"maxTokens": "최대 tokens",
		"maxThinkingTokens": "최대 사고 tokens"
	},
	"validation": {
		"apiKey": "유효한 API 키를 입력해야 합니다.",
		"awsRegion": "Amazon Bedrock을 사용하려면 리전을 선택해야 합니다.",
		"googleCloud": "유효한 Google Cloud 프로젝트 ID와 리전을 입력해야 합니다.",
		"modelId": "유효한 모델 ID를 입력해야 합니다.",
		"modelSelector": "유효한 모델 선택기를 입력해야 합니다.",
		"openAi": "유효한 기본 URL, API 키, 모델 ID를 입력해야 합니다.",
		"arn": {
			"invalidFormat": "ARN 형식이 잘못되었습니다. 형식 요구사항을 확인하세요.",
			"regionMismatch": "경고: ARN의 리전({{arnRegion}})이 선택한 리전({{region}})과 일치하지 않습니다. 접근 문제가 발생할 수 있습니다. 제공자는 ARN의 리전을 사용합니다."
		},
		"modelAvailability": "제공한 모델 ID({{modelId}})를 사용할 수 없습니다. 다른 모델을 선택하세요.",
		"providerNotAllowed": "제공자 '{{provider}}'는 조직에서 허용되지 않습니다",
		"modelNotAllowed": "모델 '{{model}}'은 제공자 '{{provider}}'에 대해 조직에서 허용되지 않습니다",
		"profileInvalid": "이 프로필에는 조직에서 허용되지 않는 제공자 또는 모델이 포함되어 있습니다"
	},
	"placeholders": {
		"apiKey": "API 키 입력...",
		"profileName": "프로필 이름 입력",
		"accessKey": "액세스 키 입력...",
		"secretKey": "시크릿 키 입력...",
		"sessionToken": "세션 토큰 입력...",
		"credentialsJson": "인증 정보 JSON 입력...",
		"keyFilePath": "키 파일 경로 입력...",
		"projectId": "프로젝트 ID 입력...",
		"customArn": "ARN 입력 (예: arn:aws:bedrock:us-east-1:123456789012:foundation-model/my-model)",
		"baseUrl": "기본 URL 입력...",
		"modelId": {
			"lmStudio": "예: meta-llama-3.1-8b-instruct",
			"lmStudioDraft": "예: lmstudio-community/llama-3.2-1b-instruct",
			"ollama": "예: llama3.1"
		},
		"numbers": {
			"maxTokens": "예: 4096",
			"contextWindow": "예: 128000",
			"inputPrice": "예: 0.0001",
			"outputPrice": "예: 0.0002",
			"cacheWritePrice": "예: 0.00005"
		}
	},
	"defaults": {
		"ollamaUrl": "기본값: http://localhost:11434",
		"lmStudioUrl": "기본값: http://localhost:1234",
		"geminiUrl": "기본값: https://generativelanguage.googleapis.com"
	},
	"labels": {
		"customArn": "사용자 지정 ARN",
		"useCustomArn": "사용자 지정 ARN 사용..."
	}
}<|MERGE_RESOLUTION|>--- conflicted
+++ resolved
@@ -44,16 +44,13 @@
 		"selectProviderPlaceholder": "제공자 선택",
 		"openaiProvider": "OpenAI",
 		"ollamaProvider": "Ollama",
-<<<<<<< HEAD
-		"geminiProvider": "Gemini",
-=======
 		"openaiCompatibleProvider": "OpenAI 호환",
 		"openaiCompatibleBaseUrlLabel": "기본 URL:",
 		"openaiCompatibleApiKeyLabel": "API 키:",
 		"openaiCompatibleModelDimensionLabel": "임베딩 차원:",
 		"openaiCompatibleModelDimensionPlaceholder": "예: 1536",
 		"openaiCompatibleModelDimensionDescription": "모델의 임베딩 차원(출력 크기)입니다. 이 값에 대해서는 제공업체의 문서를 확인하세요. 일반적인 값: 384, 768, 1536, 3072.",
->>>>>>> e2516ebe
+		"geminiProvider": "Gemini",
 		"openaiKeyLabel": "OpenAI 키:",
 		"modelLabel": "모델",
 		"selectModelPlaceholder": "모델 선택",
