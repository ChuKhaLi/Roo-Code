{
	"common": {
		"save": "儲存",
		"done": "完成",
		"cancel": "取消",
		"reset": "重設",
		"select": "選擇",
		"add": "新增標頭",
		"remove": "移除"
	},
	"header": {
		"title": "設定",
		"saveButtonTooltip": "儲存變更",
		"nothingChangedTooltip": "無任何變更",
		"doneButtonTooltip": "捨棄未儲存的變更並關閉設定面板"
	},
	"unsavedChangesDialog": {
		"title": "未儲存的變更",
		"description": "是否要取消變更並繼續？",
		"cancelButton": "取消",
		"discardButton": "取消變更"
	},
	"sections": {
		"providers": "供應商",
		"autoApprove": "自動核准",
		"browser": "電腦存取",
		"checkpoints": "檢查點",
		"notifications": "通知",
		"contextManagement": "上下文",
		"terminal": "終端機",
		"prompts": "提示詞",
		"experimental": "實驗性",
		"language": "語言",
		"about": "關於 Roo Code"
	},
	"prompts": {
		"description": "設定用於快速操作的支援提示詞，如增強提示詞、解釋程式碼和修復問題。這些提示詞幫助 Roo 為常見開發工作提供更好的支援。"
	},
	"codeIndex": {
		"title": "程式碼庫索引",
		"enableLabel": "啟用程式碼庫索引",
		"enableDescription": "<0>程式碼庫索引</0>是一個實驗性功能，使用 AI 嵌入為您的專案建立語義搜尋索引。這使 Roo Code 能夠透過基於含義而非僅僅關鍵詞來尋找相關程式碼，從而更好地理解和導覽大型程式碼庫。",
		"providerLabel": "嵌入提供者",
		"selectProviderPlaceholder": "選擇提供者",
		"openaiProvider": "OpenAI",
		"ollamaProvider": "Ollama",
<<<<<<< HEAD
		"geminiProvider": "Gemini",
=======
		"openaiCompatibleProvider": "OpenAI 相容",
		"openaiCompatibleBaseUrlLabel": "基礎 URL：",
		"openaiCompatibleApiKeyLabel": "API 金鑰：",
		"openaiCompatibleModelDimensionLabel": "嵌入維度：",
		"openaiCompatibleModelDimensionPlaceholder": "例如，1536",
		"openaiCompatibleModelDimensionDescription": "模型的嵌入維度（輸出大小）。請查閱您的提供商文件獲取此值。常見值：384、768、1536、3072。",
>>>>>>> e2516ebe
		"openaiKeyLabel": "OpenAI 金鑰：",
		"modelLabel": "模型",
		"selectModelPlaceholder": "選擇模型",
		"ollamaUrlLabel": "Ollama URL：",
		"geminiApiKey": "Gemini API 金鑰：",
		"apiKeyPlaceholder": "輸入 API 金鑰...",
		"embeddingTaskType": "嵌入任務類型",
		"selectTaskTypePlaceholder": "選取任務類型",
		"selectTaskType": {
			"codeRetrievalQuery": "程式碼擷取查詢",
			"retrievalDocument": "擷取文件",
			"retrievalQuery": "擷取查詢",
			"semanticSimilarity": "語意相似度",
			"classification": "分類",
			"clustering": "分群"
		},
		"embeddingDimension": "嵌入維度",
		"selectDimensionPlaceholder": "選取維度",
		"qdrantUrlLabel": "Qdrant URL",
		"qdrantKeyLabel": "Qdrant 金鑰：",
		"startIndexingButton": "開始索引",
		"clearIndexDataButton": "清除索引資料",
		"unsavedSettingsMessage": "請先儲存設定再開始索引程序。",
		"clearDataDialog": {
			"title": "確定要繼續嗎？",
			"description": "此操作無法復原。這將永久刪除您的程式碼庫索引資料。",
			"cancelButton": "取消",
			"confirmButton": "清除資料"
		}
	},
	"autoApprove": {
		"description": "允許 Roo 無需核准即執行操作。僅在您完全信任 AI 並了解相關安全風險時啟用這些設定。",
		"readOnly": {
			"label": "讀取",
			"description": "啟用後，Roo 將自動檢視目錄內容並讀取檔案，無需點選核准按鈕。",
			"outsideWorkspace": {
				"label": "包含工作區外的檔案",
				"description": "允許 Roo 讀取目前工作區外的檔案，無需核准。"
			}
		},
		"write": {
			"label": "寫入",
			"description": "自動建立和編輯文件而無需核准",
			"delayLabel": "寫入後延遲以允許診斷偵測潛在問題",
			"outsideWorkspace": {
				"label": "包含工作區外的檔案",
				"description": "允許 Roo 在目前工作區外建立和編輯檔案，無需核准。"
			}
		},
		"browser": {
			"label": "瀏覽器",
			"description": "自動執行瀏覽器操作而無需核准 — 注意：僅適用於模型支援電腦使用時"
		},
		"retry": {
			"label": "重試",
			"description": "當伺服器回傳錯誤回應時自動重試失敗的 API 請求",
			"delayLabel": "重試請求前的延遲"
		},
		"mcp": {
			"label": "MCP",
			"description": "在 MCP 伺服器檢視中啟用個別 MCP 工具的自動核准（需要此設定和工具的「始終允許」核取方塊）"
		},
		"modeSwitch": {
			"label": "模式",
			"description": "自動在不同模式之間切換而無需核准"
		},
		"subtasks": {
			"label": "子工作",
			"description": "允許建立和完成子工作而無需核准"
		},
		"execute": {
			"label": "執行",
			"description": "自動執行允許的終端機命令而無需核准",
			"allowedCommands": "允許自動執行的命令",
			"allowedCommandsDescription": "當「始終核准執行操作」啟用時可以自動執行的命令前綴。新增 * 以允許所有命令（請謹慎使用）。",
			"commandPlaceholder": "輸入命令前綴（例如 'git '）",
			"addButton": "新增"
		},
		"apiRequestLimit": {
			"title": "最大請求數",
			"description": "在請求批准以繼續執行工作之前，自動發出此數量的 API 請求。",
			"unlimited": "無限制"
		}
	},
	"providers": {
		"providerDocumentation": "{{provider}} 文件",
		"configProfile": "配置設定檔",
		"description": "儲存不同的 API 設定以快速切換供應商和設定。",
		"apiProvider": "API 供應商",
		"model": "模型",
		"nameEmpty": "名稱不能為空",
		"nameExists": "已存在同名的設定檔",
		"deleteProfile": "刪除設定檔",
		"invalidArnFormat": "ARN 格式無效。請檢查上方示例。",
		"enterNewName": "輸入新名稱",
		"addProfile": "新增設定檔",
		"renameProfile": "重新命名設定檔",
		"newProfile": "新建設定檔",
		"enterProfileName": "輸入設定檔名稱",
		"createProfile": "建立設定檔",
		"cannotDeleteOnlyProfile": "無法刪除唯一的設定檔",
		"searchPlaceholder": "搜尋設定檔",
		"noMatchFound": "找不到符合的設定檔",
		"vscodeLmDescription": "VS Code 語言模型 API 可以讓您使用其他擴充功能（如 GitHub Copilot）提供的模型。最簡單的方式是從 VS Code Marketplace 安裝 Copilot 和 Copilot Chat 擴充套件。",
		"awsCustomArnUse": "輸入您要使用的模型的有效 Amazon Bedrock ARN。格式範例：",
		"awsCustomArnDesc": "確保 ARN 中的區域與您上面選擇的 AWS 區域相符。",
		"openRouterApiKey": "OpenRouter API 金鑰",
		"getOpenRouterApiKey": "取得 OpenRouter API 金鑰",
		"apiKeyStorageNotice": "API 金鑰安全儲存於 VSCode 金鑰儲存中",
		"glamaApiKey": "Glama API 金鑰",
		"getGlamaApiKey": "取得 Glama API 金鑰",
		"useCustomBaseUrl": "使用自訂基礎 URL",
		"useReasoning": "啟用推理",
		"useHostHeader": "使用自訂 Host 標頭",
		"useLegacyFormat": "使用舊版 OpenAI API 格式",
		"customHeaders": "自訂標頭",
		"headerName": "標頭名稱",
		"headerValue": "標頭值",
		"noCustomHeaders": "尚未定義自訂標頭。點擊 + 按鈕以新增。",
		"requestyApiKey": "Requesty API 金鑰",
		"refreshModels": {
			"label": "重新整理模型",
			"hint": "請重新開啟設定以查看最新模型。",
			"loading": "正在重新整理模型列表...",
			"success": "模型列表重新整理成功！",
			"error": "重新整理模型列表失敗。請再試一次。"
		},
		"getRequestyApiKey": "取得 Requesty API 金鑰",
		"openRouterTransformsText": "將提示和訊息鏈壓縮到上下文大小 (<a>OpenRouter 轉換</a>)",
		"anthropicApiKey": "Anthropic API 金鑰",
		"getAnthropicApiKey": "取得 Anthropic API 金鑰",
		"anthropicUseAuthToken": "將 Anthropic API 金鑰作為 Authorization 標頭傳遞，而非使用 X-Api-Key",
		"chutesApiKey": "Chutes API 金鑰",
		"getChutesApiKey": "取得 Chutes API 金鑰",
		"deepSeekApiKey": "DeepSeek API 金鑰",
		"getDeepSeekApiKey": "取得 DeepSeek API 金鑰",
		"geminiApiKey": "Gemini API 金鑰",
		"getGroqApiKey": "取得 Groq API 金鑰",
		"groqApiKey": "Groq API 金鑰",
		"getGeminiApiKey": "取得 Gemini API 金鑰",
		"openAiApiKey": "OpenAI API 金鑰",
		"apiKey": "API 金鑰",
		"openAiBaseUrl": "基礎 URL",
		"getOpenAiApiKey": "取得 OpenAI API 金鑰",
		"mistralApiKey": "Mistral API 金鑰",
		"getMistralApiKey": "取得 Mistral/Codestral API 金鑰",
		"codestralBaseUrl": "Codestral 基礎 URL（選用）",
		"codestralBaseUrlDesc": "設定 Codestral 模型的替代 URL。",
		"xaiApiKey": "xAI API 金鑰",
		"getXaiApiKey": "取得 xAI API 金鑰",
		"litellmApiKey": "LiteLLM API 金鑰",
		"litellmBaseUrl": "LiteLLM 基礎 URL",
		"awsCredentials": "AWS 認證",
		"awsProfile": "AWS Profile",
		"awsProfileName": "AWS Profile 名稱",
		"awsAccessKey": "AWS Access Key",
		"awsSecretKey": "AWS Secret Key",
		"awsSessionToken": "AWS 工作階段權杖",
		"awsRegion": "AWS 區域",
		"awsCrossRegion": "使用跨區域推論",
		"awsBedrockVpc": {
			"useCustomVpcEndpoint": "使用自訂 VPC 端點",
			"vpcEndpointUrlPlaceholder": "輸入 VPC 端點 URL（選填）",
			"examples": "範例："
		},
		"enablePromptCaching": "啟用提示快取",
		"enablePromptCachingTitle": "啟用提示快取以提升支援的模型效能並降低成本。",
		"cacheUsageNote": "注意：如果您沒有看到快取使用情況，請嘗試選擇其他模型，然後重新選擇您想要的模型。",
		"vscodeLmModel": "語言模型",
		"vscodeLmWarning": "注意：此整合功能仍處於實驗階段，各供應商的支援程度可能不同。如果出現模型不支援的錯誤，通常是供應商方面的問題。",
		"googleCloudSetup": {
			"title": "要使用 Google Cloud Vertex AI，您需要：",
			"step1": "1. 建立 Google Cloud 帳戶，啟用 Vertex AI API 並啟用所需的 Claude 模型。",
			"step2": "2. 安裝 Google Cloud CLI 並設定應用程式預設憑證。",
			"step3": "3. 或建立具有憑證的服務帳戶。"
		},
		"googleCloudCredentials": "Google Cloud 憑證",
		"googleCloudKeyFile": "Google Cloud 金鑰檔案路徑",
		"googleCloudProjectId": "Google Cloud 專案 ID",
		"googleCloudRegion": "Google Cloud 區域",
		"lmStudio": {
			"baseUrl": "基礎 URL（選用）",
			"modelId": "模型 ID",
			"speculativeDecoding": "啟用預測性解碼",
			"draftModelId": "草稿模型 ID",
			"draftModelDesc": "草稿模型必須來自相同模型系列才能正確運作。",
			"selectDraftModel": "選擇草稿模型",
			"noModelsFound": "未找到草稿模型。請確保 LM Studio 以伺服器模式執行。",
			"description": "LM Studio 允許您在本機電腦執行模型。詳細資訊請參閱快速入門指南。您需要啟動 LM Studio 的本機伺服器功能才能與此擴充功能搭配使用。<span>注意：</span> Roo Code 使用複雜提示，與 Claude 模型搭配最佳。功能較弱的模型可能無法正常運作。"
		},
		"ollama": {
			"baseUrl": "基礎 URL（選用）",
			"modelId": "模型 ID",
			"description": "Ollama 允許您在本機電腦執行模型。請參閱快速入門指南。",
			"warning": "注意：Roo Code 使用複雜提示，與 Claude 模型搭配最佳。功能較弱的模型可能無法正常運作。"
		},
		"unboundApiKey": "Unbound API 金鑰",
		"getUnboundApiKey": "取得 Unbound API 金鑰",
		"unboundRefreshModelsSuccess": "模型列表已更新！您現在可以從最新模型中選擇。",
		"unboundInvalidApiKey": "無效的API金鑰。請檢查您的API金鑰並重試。",
		"humanRelay": {
			"description": "不需要 API 金鑰，但使用者需要協助將資訊複製並貼上到網頁聊天 AI。",
			"instructions": "使用期間會彈出對話框，並自動將目前訊息複製到剪貼簿。您需要將這些內容貼上到網頁版 AI（如 ChatGPT 或 Claude），然後將 AI 的回覆複製回對話框並點選確認按鈕。"
		},
		"openRouter": {
			"providerRouting": {
				"title": "OpenRouter 供應商路由",
				"description": "OpenRouter 會將請求路由到適合您模型的最佳可用供應商。預設情況下，請求會在頂尖供應商之間進行負載平衡以最大化正常運作時間。您也可以為此模型選擇特定的供應商。",
				"learnMore": "了解更多關於供應商路由的資訊"
			}
		},
		"customModel": {
			"capabilities": "設定自訂 OpenAI 相容模型的功能和定價。請謹慎設定模型功能，因為這會影響 Roo Code 的運作方式。",
			"maxTokens": {
				"label": "最大輸出 Token",
				"description": "模型能在一則回應中產生的最大 Token 數量。（設為 -1 則由伺服器決定最大值）"
			},
			"contextWindow": {
				"label": "上下文視窗大小",
				"description": "模型能處理的總 Token 數量（包含輸入和輸出）"
			},
			"imageSupport": {
				"label": "影像支援",
				"description": "此模型是否能夠處理和理解影像？"
			},
			"computerUse": {
				"label": "電腦使用",
				"description": "此模型是否能夠與瀏覽器互動？（例如 Claude 3.7 Sonnet）"
			},
			"promptCache": {
				"label": "提示快取",
				"description": "此模型是否能夠快取提示？"
			},
			"pricing": {
				"input": {
					"label": "輸入價格",
					"description": "輸入/提示每百萬 Token 的費用。這會影響向模型傳送內容和指令時的費用。"
				},
				"output": {
					"label": "輸出價格",
					"description": "模型回應每百萬 Token 的費用。這會影響模型產生內容的費用。"
				},
				"cacheReads": {
					"label": "快取讀取價格",
					"description": "每百萬 Token 的快取讀取費用。當從快取中取得已儲存的回應時，會收取此費用。"
				},
				"cacheWrites": {
					"label": "快取寫入價格",
					"description": "每百萬 Token 的快取寫入費用。當提示首次被儲存至快取時，會收取此費用。"
				}
			},
			"resetDefaults": "重設為預設值"
		},
		"rateLimitSeconds": {
			"label": "速率限制",
			"description": "API 請求間的最短時間"
		},
		"reasoningEffort": {
			"label": "模型推理強度",
			"high": "高",
			"medium": "中",
			"low": "低"
		},
		"setReasoningLevel": "啟用推理工作量"
	},
	"browser": {
		"enable": {
			"label": "啟用瀏覽器工具",
			"description": "啟用後，Roo 可在使用支援電腦使用的模型時使用瀏覽器與網站互動。 <0>瞭解更多</0>"
		},
		"viewport": {
			"label": "視窗大小",
			"description": "選擇瀏覽器互動的視窗大小。這會影響網站的顯示方式和互動方式。",
			"options": {
				"largeDesktop": "大型桌面 (1280x800)",
				"smallDesktop": "小型桌面 (900x600)",
				"tablet": "平板 (768x1024)",
				"mobile": "行動裝置 (360x640)"
			}
		},
		"screenshotQuality": {
			"label": "截圖品質",
			"description": "調整瀏覽器截圖的 WebP 品質。數值越高截圖越清晰，但會增加 token 用量。"
		},
		"remote": {
			"label": "使用遠端瀏覽器連線",
			"description": "連線到啟用遠端除錯的 Chrome 瀏覽器（--remote-debugging-port=9222）。",
			"urlPlaceholder": "自訂 URL（例如 http://localhost:9222）",
			"testButton": "測試連線",
			"testingButton": "測試中...",
			"instructions": "請輸入 DevTools Protocol 主機位址，或留空以自動偵測本機 Chrome 執行個體。「測試連線」按鈕將嘗試連線至您提供的自訂 URL，若未提供則會自動偵測。"
		}
	},
	"checkpoints": {
		"enable": {
			"label": "啟用自動檢查點",
			"description": "啟用後，Roo 將在工作執行期間自動建立檢查點，使審核變更或回到早期狀態變得容易。 <0>瞭解更多</0>"
		}
	},
	"notifications": {
		"sound": {
			"label": "啟用音效",
			"description": "啟用後，Roo 將為通知和事件播放音效。",
			"volumeLabel": "音量"
		},
		"tts": {
			"label": "啟用文字轉語音",
			"description": "啟用後，Roo 將使用文字轉語音功能朗讀其回應。",
			"speedLabel": "速度"
		}
	},
	"contextManagement": {
		"description": "控制 AI 上下文視窗中要包含哪些資訊，會影響 token 用量和回應品質",
		"autoCondenseContextPercent": {
			"label": "觸發智慧上下文壓縮的閾值",
			"description": "當上下文視窗達到此閾值時，Roo 將自動壓縮它。"
		},
		"condensingApiConfiguration": {
			"label": "上下文壓縮的API配置",
			"description": "選擇用於上下文壓縮操作的API配置。留空則使用當前活動的配置。",
			"useCurrentConfig": "使用當前配置"
		},
		"customCondensingPrompt": {
			"label": "自訂上下文壓縮提示",
			"description": "自訂用於上下文壓縮的系統提示。留空則使用預設提示。",
			"placeholder": "請在此輸入您的自訂上下文壓縮提示...\n\n您可以參考預設提示的結構：\n- 先前對話\n- 目前工作\n- 主要技術概念\n- 相關檔案與程式碼\n- 問題解決\n- 未完成的任務與後續步驟",
			"reset": "重設為預設值",
			"hint": "留空 = 使用預設提示"
		},
		"autoCondenseContext": {
			"name": "自動觸發智慧上下文壓縮"
		},
		"openTabs": {
			"label": "開啟分頁的上下文限制",
			"description": "上下文中最多包含多少個 VS Code 開啟的分頁。數值越高提供的上下文越多，但 token 用量也會增加。"
		},
		"workspaceFiles": {
			"label": "工作區檔案的上下文限制",
			"description": "目前工作目錄中最多包含多少個檔案。數值越高提供的上下文越多，但 token 用量也會增加。"
		},
		"rooignore": {
			"label": "在列表和搜尋中顯示被 .rooignore 排除的檔案",
			"description": "啟用後，符合 .rooignore 規則的檔案會在列表中顯示並標示鎖定圖示。停用後，這些檔案將完全從檔案列表和搜尋結果中隱藏。"
		},
		"maxReadFile": {
			"label": "檔案讀取自動截斷閾值",
			"description": "當模型未指定起始/結束值時，Roo 讀取的行數。如果此數值小於檔案總行數，Roo 將產生程式碼定義的行號索引。特殊情況：-1 指示 Roo 讀取整個檔案（不建立索引），0 指示不讀取任何行並僅提供行索引以取得最小上下文。較低的值可最小化初始上下文使用，允許後續精確的行範圍讀取。明確指定起始/結束的請求不受此設定限制。 <0>瞭解更多</0>",
			"lines": "行",
			"always_full_read": "始終讀取整個檔案"
		},
		"maxConcurrentFileReads": {
			"label": "並行檔案讀取限制",
			"description": "read_file 工具可以同時處理的最大檔案數。較高的值可能會加快讀取多個小檔案的速度，但會增加記憶體使用量。"
		}
	},
	"terminal": {
		"basic": {
			"label": "終端機設定：基本",
			"description": "基本終端機設定"
		},
		"advanced": {
			"label": "終端機設定：進階",
			"description": "以下選項可能需要重新啟動終端機才能套用設定"
		},
		"outputLineLimit": {
			"label": "終端機輸出行數限制",
			"description": "執行命令時終端機輸出的最大行數。超過此限制時，會從中間移除多餘的行數，以節省 token 用量。 <0>瞭解更多</0>"
		},
		"shellIntegrationTimeout": {
			"label": "終端機 Shell 整合逾時",
			"description": "執行命令前等待 Shell 整合初始化的最長時間。如果您的 Shell 啟動較慢，且終端機出現「Shell 整合無法使用」的錯誤訊息，可能需要提高此數值。 <0>瞭解更多</0>"
		},
		"shellIntegrationDisabled": {
			"label": "停用終端機 Shell 整合",
			"description": "如果終端機指令無法正常運作或看到 'Shell Integration Unavailable' 錯誤，請啟用此項。這會使用較簡單的方法執行指令，繞過一些進階終端機功能。 <0>瞭解更多</0>"
		},
		"commandDelay": {
			"label": "終端機命令延遲",
			"description": "命令執行後添加的延遲時間（毫秒）。預設值為 0 時完全停用延遲。這可以幫助確保在有計時問題的終端機中完整擷取命令輸出。在大多數終端機中，這是透過設定 `PROMPT_COMMAND='sleep N'` 實現的，而 PowerShell 會在每個命令結尾加入 `start-sleep`。最初是為了解決 VSCode 錯誤#237208，現在可能不再需要。 <0>瞭解更多</0>"
		},
		"compressProgressBar": {
			"label": "壓縮進度條輸出",
			"description": "啟用後，將處理包含歸位字元 (\\r) 的終端機輸出，模擬真實終端機顯示內容的方式。這會移除進度條的中間狀態，只保留最終狀態，為更重要的資訊節省上下文空間。 <0>瞭解更多</0>"
		},
		"powershellCounter": {
			"label": "啟用 PowerShell 計數器解決方案",
			"description": "啟用後，會在 PowerShell 命令中加入計數器以確保命令正確執行。這有助於解決可能存在輸出擷取問題的 PowerShell 終端機。 <0>瞭解更多</0>"
		},
		"zshClearEolMark": {
			"label": "清除 ZSH 行尾標記",
			"description": "啟用後，透過設定 PROMPT_EOL_MARK='' 清除 ZSH 行尾標記。這可以防止命令輸出以特殊字元（如 '%'）結尾時的解析問題。 <0>瞭解更多</0>"
		},
		"zshOhMy": {
			"label": "啟用 Oh My Zsh 整合",
			"description": "啟用後，設定 ITERM_SHELL_INTEGRATION_INSTALLED=Yes 以啟用 Oh My Zsh shell 整合功能。套用此設定可能需要重新啟動 IDE。 <0>瞭解更多</0>"
		},
		"zshP10k": {
			"label": "啟用 Powerlevel10k 整合",
			"description": "啟用後，設定 POWERLEVEL9K_TERM_SHELL_INTEGRATION=true 以啟用 Powerlevel10k shell 整合功能。 <0>瞭解更多</0>"
		},
		"zdotdir": {
			"label": "啟用 ZDOTDIR 處理",
			"description": "啟用後將建立暫存目錄用於 ZDOTDIR，以正確處理 zsh shell 整合。這確保 VSCode shell 整合能與 zsh 正常運作，同時保留您的 zsh 設定。 <0>瞭解更多</0>"
		},
		"inheritEnv": {
			"label": "繼承環境變數",
			"description": "啟用後，終端機將從 VSCode 父程序繼承環境變數，如使用者設定檔中定義的 shell 整合設定。這直接切換 VSCode 全域設定 `terminal.integrated.inheritEnv`。 <0>瞭解更多</0>"
		}
	},
	"advanced": {
		"diff": {
			"label": "透過差異比對編輯",
			"description": "啟用後，Roo 可更快速地編輯檔案，並自動拒絕不完整的整檔覆寫。搭配最新的 Claude 3.7 Sonnet 模型效果最佳。",
			"strategy": {
				"label": "差異比對策略",
				"options": {
					"standard": "標準（單一區塊）",
					"multiBlock": "實驗性：多區塊差異",
					"unified": "實驗性：統一差異"
				},
				"descriptions": {
					"standard": "標準策略一次只修改一個程式碼區塊。",
					"unified": "統一差異策略會嘗試多種比對方式，並選擇最佳方案。",
					"multiBlock": "多區塊策略可在單一請求中更新檔案內的多個程式碼區塊。"
				}
			},
			"matchPrecision": {
				"label": "比對精確度",
				"description": "此滑桿控制套用差異時程式碼區段的比對精確度。較低的數值允許更彈性的比對，但也會增加錯誤取代的風險。使用低於 100% 的數值時請特別謹慎。"
			}
		}
	},
	"experimental": {
		"DIFF_STRATEGY_UNIFIED": {
			"name": "使用實驗性統一差異比對策略",
			"description": "啟用實驗性的統一差異比對策略。此策略可能減少因模型錯誤而導致的重試次數，但也可能導致意外行為或錯誤的編輯。請務必了解風險，並願意仔細檢查所有變更後再啟用。"
		},
		"SEARCH_AND_REPLACE": {
			"name": "使用實驗性搜尋與取代工具",
			"description": "啟用實驗性的搜尋與取代工具，允許 Roo 在單一請求中取代多個符合的內容。"
		},
		"INSERT_BLOCK": {
			"name": "使用實驗性插入內容工具",
			"description": "啟用實驗性的插入內容工具，允許 Roo 直接在指定行號插入內容，而無需產生差異比對。"
		},
		"POWER_STEERING": {
			"name": "使用實驗性「動力輔助」模式",
			"description": "啟用後，Roo 將更頻繁地提醒模型目前模式的詳細設定。這能讓模型更嚴格遵守角色定義和自訂指令，但每則訊息會使用更多 token。"
		},
		"MULTI_SEARCH_AND_REPLACE": {
			"name": "使用實驗性多區塊差異比對工具",
			"description": "啟用後，Roo 將使用多區塊差異比對工具，嘗試在單一請求中更新檔案內的多個程式碼區塊。"
		},
		"CONCURRENT_FILE_READS": {
			"name": "啟用並行檔案讀取",
			"description": "啟用後，Roo 可以在單一請求中讀取多個檔案（最多 15 個檔案）。停用後，Roo 必須逐一讀取檔案。在使用能力較弱的模型或希望對檔案存取有更多控制時，停用此功能可能會有所幫助。"
		},
		"DISABLE_COMPLETION_COMMAND": {
			"name": "停用 attempt_completion 中的指令執行",
			"description": "啟用後，attempt_completion 工具將不會執行指令。這是一項實驗性功能，旨在為未來停用工作完成時的指令執行做準備。"
		}
	},
	"promptCaching": {
		"label": "停用提示詞快取",
		"description": "勾選後，Roo 將不會為此模型使用提示詞快取。"
	},
	"temperature": {
		"useCustom": "使用自訂溫度",
		"description": "控制模型回應的隨機性",
		"rangeDescription": "較高值使輸出更隨機，較低值更確定"
	},
	"modelInfo": {
		"supportsImages": "支援影像",
		"noImages": "不支援影像",
		"supportsComputerUse": "支援電腦使用",
		"noComputerUse": "不支援電腦使用",
		"supportsPromptCache": "支援提示快取",
		"noPromptCache": "不支援提示快取",
		"maxOutput": "最大輸出",
		"inputPrice": "輸入價格",
		"outputPrice": "輸出價格",
		"cacheReadsPrice": "快取讀取價格",
		"cacheWritesPrice": "快取寫入價格",
		"enableStreaming": "啟用串流輸出",
		"enableR1Format": "啟用 R1 模型參數",
		"enableR1FormatTips": "使用 QWQ 等 R1 模型時必須啟用，以避免發生 400 錯誤",
		"useAzure": "使用 Azure",
		"azureApiVersion": "設定 Azure API 版本",
		"gemini": {
			"freeRequests": "* 每分鐘可免費使用 {{count}} 次請求，超過後將依提示大小計費。",
			"pricingDetails": "詳細資訊請參閱定價說明。",
			"billingEstimate": "* 費用為估算值 - 實際費用取決於提示大小。"
		}
	},
	"modelPicker": {
		"automaticFetch": "此擴充功能會自動從 <serviceLink>{{serviceName}}</serviceLink> 取得最新的可用模型清單。如果不確定要選哪個模型，建議使用 <defaultModelLink>{{defaultModelId}}</defaultModelLink>，這是與 Roo Code 最佳搭配的模型。您也可以搜尋「free」來檢視目前可用的免費選項。",
		"label": "模型",
		"searchPlaceholder": "搜尋",
		"noMatchFound": "找不到符合的項目",
		"useCustomModel": "使用自訂模型：{{modelId}}"
	},
	"footer": {
		"feedback": "若您有任何問題或建議，歡迎至 <githubLink>github.com/RooCodeInc/Roo-Code</githubLink> 提出 issue，或加入 <redditLink>reddit.com/r/RooCode</redditLink> 或 <discordLink>discord.gg/roocode</discordLink> 討論。",
		"telemetry": {
			"label": "允許匿名錯誤與使用情況回報",
			"description": "透過傳送匿名的使用資料與錯誤回報，協助改善 Roo Code。我們絕不會傳送您的程式碼、提示或個人資訊。詳細資訊請參閱我們的隱私權政策。"
		},
		"settings": {
			"import": "匯入",
			"export": "匯出",
			"reset": "重設"
		}
	},
	"thinkingBudget": {
		"maxTokens": "最大 token 數",
		"maxThinkingTokens": "最大思考 token 數"
	},
	"validation": {
		"apiKey": "請提供有效的 API 金鑰。",
		"awsRegion": "請選擇要用於 Amazon Bedrock 的區域。",
		"googleCloud": "請提供有效的 Google Cloud 專案 ID 和區域。",
		"modelId": "請提供有效的模型 ID。",
		"modelSelector": "請提供有效的模型選擇器。",
		"openAi": "請提供有效的基礎 URL、API 金鑰和模型 ID。",
		"arn": {
			"invalidFormat": "ARN 格式無效，請檢查格式要求。",
			"regionMismatch": "警告：您 ARN 中的區域 ({{arnRegion}}) 與您選擇的區域 ({{region}}) 不符，可能導致存取問題。系統將使用 ARN 中指定的區域。"
		},
		"modelAvailability": "您指定的模型 ID ({{modelId}}) 目前無法使用，請選擇其他模型。",
		"providerNotAllowed": "供應商 '{{provider}}' 不允許用於您的組織。",
		"modelNotAllowed": "模型 '{{model}}' 不允許用於供應商 '{{provider}}'，您的組織不允許",
		"profileInvalid": "此設定檔包含您的組織不允許的供應商或模型"
	},
	"placeholders": {
		"apiKey": "請輸入 API 金鑰...",
		"profileName": "請輸入設定檔名稱",
		"accessKey": "請輸入存取金鑰...",
		"secretKey": "請輸入金鑰...",
		"sessionToken": "請輸入工作階段權杖...",
		"credentialsJson": "請輸入憑證 JSON...",
		"keyFilePath": "請輸入金鑰檔案路徑...",
		"projectId": "請輸入專案 ID...",
		"customArn": "請輸入 ARN（例：arn:aws:bedrock:us-east-1:123456789012:foundation-model/my-model）",
		"baseUrl": "請輸入基礎 URL...",
		"modelId": {
			"lmStudio": "例：meta-llama-3.1-8b-instruct",
			"lmStudioDraft": "例：lmstudio-community/llama-3.2-1b-instruct",
			"ollama": "例：llama3.1"
		},
		"numbers": {
			"maxTokens": "例：4096",
			"contextWindow": "例：128000",
			"inputPrice": "例：0.0001",
			"outputPrice": "例：0.0002",
			"cacheWritePrice": "例：0.00005"
		}
	},
	"defaults": {
		"ollamaUrl": "預設：http://localhost:11434",
		"lmStudioUrl": "預設：http://localhost:1234",
		"geminiUrl": "預設：https://generativelanguage.googleapis.com"
	},
	"labels": {
		"customArn": "自訂 ARN",
		"useCustomArn": "使用自訂 ARN..."
	}
}<|MERGE_RESOLUTION|>--- conflicted
+++ resolved
@@ -44,16 +44,13 @@
 		"selectProviderPlaceholder": "選擇提供者",
 		"openaiProvider": "OpenAI",
 		"ollamaProvider": "Ollama",
-<<<<<<< HEAD
-		"geminiProvider": "Gemini",
-=======
 		"openaiCompatibleProvider": "OpenAI 相容",
 		"openaiCompatibleBaseUrlLabel": "基礎 URL：",
 		"openaiCompatibleApiKeyLabel": "API 金鑰：",
 		"openaiCompatibleModelDimensionLabel": "嵌入維度：",
 		"openaiCompatibleModelDimensionPlaceholder": "例如，1536",
 		"openaiCompatibleModelDimensionDescription": "模型的嵌入維度（輸出大小）。請查閱您的提供商文件獲取此值。常見值：384、768、1536、3072。",
->>>>>>> e2516ebe
+		"geminiProvider": "Gemini",
 		"openaiKeyLabel": "OpenAI 金鑰：",
 		"modelLabel": "模型",
 		"selectModelPlaceholder": "選擇模型",
