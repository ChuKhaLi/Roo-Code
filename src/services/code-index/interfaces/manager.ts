--- conflicted
+++ resolved
@@ -70,11 +70,7 @@
 }
 
 export type IndexingState = "Standby" | "Indexing" | "Indexed" | "Error"
-<<<<<<< HEAD
-export type EmbedderProvider = "openai" | "ollama" | "gemini"
-=======
-export type EmbedderProvider = "openai" | "ollama" | "openai-compatible"
->>>>>>> e2516ebe
+export type EmbedderProvider = "openai" | "ollama" | "openai-compatible" | "gemini"
 
 export interface IndexProgressUpdate {
 	systemStatus: IndexingState
