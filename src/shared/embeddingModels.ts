/**
 * Defines profiles for different embedding models, including their dimensions.
 */

<<<<<<< HEAD
export type EmbedderProvider = "openai" | "ollama" | "gemini" // Add other providers as needed
=======
export type EmbedderProvider = "openai" | "ollama" | "openai-compatible" // Add other providers as needed
>>>>>>> e2516ebe

export interface EmbeddingModelProfile {
	dimension: number
	/**
	 * Specific dimensions supported by the model
	 */
	supportDimensions?: number[]
	/**
	 * Optional maximum input tokens for the model.
	 */
	maxInputTokens?: number
	// Add other model-specific properties if needed, e.g., context window size
}

export type EmbeddingModelProfiles = {
	[provider in EmbedderProvider]?: {
		[modelId: string]: EmbeddingModelProfile
	}
}

// Example profiles - expand this list as needed
export const EMBEDDING_MODEL_PROFILES: EmbeddingModelProfiles = {
	openai: {
		"text-embedding-3-small": { dimension: 1536 },
		"text-embedding-3-large": { dimension: 3072 },
		"text-embedding-ada-002": { dimension: 1536 },
	},
	ollama: {
		"nomic-embed-text": { dimension: 768 },
		"mxbai-embed-large": { dimension: 1024 },
		"all-minilm": { dimension: 384 },
		// Add default Ollama model if applicable, e.g.:
		// 'default': { dimension: 768 } // Assuming a default dimension
	},
<<<<<<< HEAD
	gemini: {
		"gemini-embedding-exp-03-07": { dimension: 3072, supportDimensions: [3072, 1536, 768], maxInputTokens: 8192 },
		"models/text-embedding-004": { dimension: 768, maxInputTokens: 2048 },
		"models/embedding-001": { dimension: 768, maxInputTokens: 2048 },
=======
	"openai-compatible": {
		"text-embedding-3-small": { dimension: 1536 },
		"text-embedding-3-large": { dimension: 3072 },
		"text-embedding-ada-002": { dimension: 1536 },
>>>>>>> e2516ebe
	},
}

/**
 * Retrieves the embedding dimension for a given provider and model ID.
 * @param provider The embedder provider (e.g., "openai").
 * @param modelId The specific model ID (e.g., "text-embedding-3-small").
 * @param requestedDimension Optional dimension requested by the user.
 * @returns The dimension size or undefined if the model is not found.
 */
export function getModelDimension(
	provider: EmbedderProvider,
	modelId: string,
	requestedDimension?: number,
): number | undefined {
	const providerProfiles = EMBEDDING_MODEL_PROFILES[provider]
	if (!providerProfiles) {
		console.warn(`Provider not found in profiles: ${provider}`)
		return undefined
	}

	const modelProfile = providerProfiles[modelId]
	if (!modelProfile) {
		// Don't warn here, as it might be a custom model ID not in our profiles
		// console.warn(`Model not found for provider ${provider}: ${modelId}`)
		return undefined // Or potentially return a default/fallback dimension?
	}

	if (
		requestedDimension &&
		modelProfile.supportDimensions &&
		modelProfile.supportDimensions.includes(requestedDimension)
	) {
		return requestedDimension
	}

	return modelProfile.dimension
}

/**
 * Gets the default *specific* embedding model ID based on the provider.
 * Does not include the provider prefix.
 * Currently defaults to OpenAI's 'text-embedding-3-small'.
 * TODO: Make this configurable or more sophisticated.
 * @param provider The embedder provider.
 * @returns The default specific model ID for the provider (e.g., "text-embedding-3-small").
 */
export function getDefaultModelId(provider: EmbedderProvider): string {
	switch (provider) {
		case "openai":
		case "openai-compatible":
			return "text-embedding-3-small"

		case "ollama": {
			// Choose a sensible default for Ollama, e.g., the first one listed or a specific one
			const ollamaModels = EMBEDDING_MODEL_PROFILES.ollama
			const defaultOllamaModel = ollamaModels && Object.keys(ollamaModels)[0]
			if (defaultOllamaModel) {
				return defaultOllamaModel
			}
			// Fallback if no Ollama models are defined (shouldn't happen with the constant)
			console.warn("No default Ollama model found in profiles.")
			// Return a placeholder or throw an error, depending on desired behavior
			return "unknown-default" // Placeholder specific model ID
		}
		default:
			// Fallback for unknown providers
			console.warn(`Unknown provider for default model ID: ${provider}. Falling back to OpenAI default.`)
			return "text-embedding-3-small"
	}
<<<<<<< HEAD
	if (provider === "gemini") {
		return "gemini-embedding-exp-03-07"
	}

	// Fallback for unknown providers
	console.warn(`Unknown provider for default model ID: ${provider}. Falling back to OpenAI default.`)
	return "text-embedding-3-small"
=======
>>>>>>> e2516ebe
}<|MERGE_RESOLUTION|>--- conflicted
+++ resolved
@@ -2,11 +2,7 @@
  * Defines profiles for different embedding models, including their dimensions.
  */
 
-<<<<<<< HEAD
-export type EmbedderProvider = "openai" | "ollama" | "gemini" // Add other providers as needed
-=======
-export type EmbedderProvider = "openai" | "ollama" | "openai-compatible" // Add other providers as needed
->>>>>>> e2516ebe
+export type EmbedderProvider = "openai" | "ollama" | "openai-compatible" | "gemini" // Add other providers as needed
 
 export interface EmbeddingModelProfile {
 	dimension: number
@@ -41,17 +37,15 @@
 		// Add default Ollama model if applicable, e.g.:
 		// 'default': { dimension: 768 } // Assuming a default dimension
 	},
-<<<<<<< HEAD
+	"openai-compatible": {
+		"text-embedding-3-small": { dimension: 1536 },
+		"text-embedding-3-large": { dimension: 3072 },
+		"text-embedding-ada-002": { dimension: 1536 },
+	},
 	gemini: {
 		"gemini-embedding-exp-03-07": { dimension: 3072, supportDimensions: [3072, 1536, 768], maxInputTokens: 8192 },
 		"models/text-embedding-004": { dimension: 768, maxInputTokens: 2048 },
 		"models/embedding-001": { dimension: 768, maxInputTokens: 2048 },
-=======
-	"openai-compatible": {
-		"text-embedding-3-small": { dimension: 1536 },
-		"text-embedding-3-large": { dimension: 3072 },
-		"text-embedding-ada-002": { dimension: 1536 },
->>>>>>> e2516ebe
 	},
 }
 
@@ -104,7 +98,8 @@
 		case "openai":
 		case "openai-compatible":
 			return "text-embedding-3-small"
-
+		case "gemini":
+			return "gemini-embedding-exp-03-07"
 		case "ollama": {
 			// Choose a sensible default for Ollama, e.g., the first one listed or a specific one
 			const ollamaModels = EMBEDDING_MODEL_PROFILES.ollama
@@ -122,14 +117,4 @@
 			console.warn(`Unknown provider for default model ID: ${provider}. Falling back to OpenAI default.`)
 			return "text-embedding-3-small"
 	}
-<<<<<<< HEAD
-	if (provider === "gemini") {
-		return "gemini-embedding-exp-03-07"
-	}
-
-	// Fallback for unknown providers
-	console.warn(`Unknown provider for default model ID: ${provider}. Falling back to OpenAI default.`)
-	return "text-embedding-3-small"
-=======
->>>>>>> e2516ebe
 }